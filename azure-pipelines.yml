# Python package
# Create and test a Python package on multiple Python versions.
# Add steps that analyze code, save the dist with the build record, publish to a PyPI-compatible index, and more:
# https://docs.microsoft.com/azure/devops/pipelines/languages/python

trigger:
  batch: true
  branches:
    include:
    - master
  tags:
    include:
    - "*"

pr:
- master

jobs:

# LINT AND FORMATTING CODE
- job: 'Lint'
  pool:
    vmImage: "windows-2019"

  steps:
  - task: UsePythonVersion@0
    inputs:
      versionSpec: '3.7'
      architecture: 'x64'
      addToPath: true

  - script: |
      python -m pip install -U pip
      python -m pip install -U black flake8
    displayName: 'Install black and flake8 dependencies'

  - script: |
      python -m black --target-version=py37 .\isogeo_pysdk
      python -m black --target-version=py37 .\tests
    displayName: 'Apply black code formatting'

  - script: |
      # stop the build if there are Python syntax errors or undefined names
      python -m flake8  ./isogeo_pysdk/ --count --select=E9,F63,F7,F82 --show-source --statistics
      # exit-zero treats all errors as warnings. Tolerance of line length fixed to 100.
<<<<<<< HEAD
      python -m flake8  ./isogeo_pysdk/ --count --exit-zero --max-complexity=10 --max-line-length=100
=======
      python -m flake8  ./isogeo_pysdk/ --count --exit-zero --max-complexity=15 --max-line-length=100 --ignore E501,W505
>>>>>>> 50f637db
    displayName: "Static code analisis (PEP8 conformance, imports...) with flake8"

# TESTS
- job: 'Test'
  dependsOn: 'Lint'
  pool:
    vmImage: "windows-2019"
  strategy:
    matrix:
      Python36:
        python.version: '3.6'
      Python37:
        python.version: '3.7'
    maxParallel: 2

  steps:
  - task: UsePythonVersion@0
    inputs:
      versionSpec: '$(python.version)'
      architecture: 'x64'
      addToPath: true

  - script: |
      python -m pip install -U pip
      python -m pip install -U -r ./requirements.txt
      python -m pip install -U -r ./requirements_dev.txt
    displayName: 'Install dependencies'

  - script: |
      python -m pytest --random-order --maxfail=3 --junitxml=junit/test-results.xml --cov=isogeo_pysdk --cov-report=xml --cov-append tests
    env:
      # platform
      ISOGEO_PLATFORM: $(ISOGEO_PLATFORM)
      OAUTHLIB_INSECURE_TRANSPORT: $(OAUTHLIB_INSECURE_TRANSPORT)
      # URLs
      ISOGEO_API_URL: $(ISOGEO_API_URL)
      ISOGEO_ID_URL: $(ISOGEO_ID_URL)
      # oAuth2 Client Credentials Grant
      ISOGEO_API_GROUP_CLIENT_ID: $(ISOGEO_API_GROUP_CLIENT_ID)
      ISOGEO_API_GROUP_CLIENT_SECRET: $(ISOGEO_API_GROUP_CLIENT_SECRET)
      # oAuth2 Legacy Application Client
      ISOGEO_API_USER_LEGACY_CLIENT_ID: $(ISOGEO_API_USER_LEGACY_CLIENT_ID)
      ISOGEO_API_USER_LEGACY_CLIENT_SECRET: $(ISOGEO_API_USER_LEGACY_CLIENT_SECRET)
      ISOGEO_USER_NAME: $(ISOGEO_USER_NAME)
      ISOGEO_USER_PASSWORD: $(ISOGEO_USER_PASSWORD)
      # static fixtures
      ISOGEO_FIXTURES_METADATA_COMPLETE: $(ISOGEO_FIXTURES_METADATA_COMPLETE)
      ISOGEO_WORKGROUP_TEST_UUID: $(ISOGEO_WORKGROUP_TEST_UUID)
    displayName: 'Tests and coverage - Pytest'

  - task: PublishTestResults@2
    displayName: "Publish unit test results"
    condition: succeededOrFailed()
    inputs:
      testResultsFiles: '**/test-*.xml'
      testRunTitle: 'Publish test results for Python $(python.version)'

  - task: PublishCodeCoverageResults@1
    displayName: "Publish coverage results to Azure Pipelines"
    inputs:
      codeCoverageTool: Cobertura
      summaryFileLocation: '$(System.DefaultWorkingDirectory)/**/coverage.xml'

# BUILD and PUBLISH
# only with a tagged commit (see: https://github.com/MicrosoftDocs/vsts-docs/issues/3281)
- job: 'Publish'
  dependsOn: 'Test'
  pool:
    vmImage: "windows-2019"
  condition:
    contains(variables['Build.SourceBranch'], 'tags')

  steps:
  - task: GitHubRelease@0
    inputs:
      gitHubConnection: 'Azure DevOps'
      repositoryName: 'isogeo/isogeo-api-py-minsdk'
      action: 'create'
      target: '$(Build.SourceVersion)'
      tagSource: 'auto'

  - task: UsePythonVersion@0
    inputs:
      versionSpec: '3.x'
      architecture: 'x64'
      addToPath: true

  - script: |
      python -m pip install -U pip setuptools wheel
      python -m pip install -U -r requirements.txt
      python -m pip install -U twine
    displayName: 'Install dependencies'

  - script: python setup.py egg_info
    displayName: 'Build package metadata'

  - script: python setup.py sdist
    displayName: 'Build sdist'

  - script: python setup.py bdist_wheel
    displayName: 'Build wheel'

  - task: PublishPipelineArtifact@1
    displayName: 'Publish Artifact: Isogeo Python SDK package'
    inputs:
      path: $(System.DefaultWorkingDirectory)/dist
      artifact: 'IsogeoPythonSDK_$(Build.SourceVersion)'

  - task: TwineAuthenticate@0
    # see: https://dev.azure.com/isogeo/Python%20SDK/_settings/adminservices?resourceId=7650b333-6c8a-4c56-a839-a33242255c16&resource=%5Bobject%20Object%5D&_a=resources
    inputs:
      externalFeeds: 'PyPi'

  - script: twine upload $(System.DefaultWorkingDirectory)/dist/* -r 'pypi' --config-file $(PYPIRC_PATH)
    continueOnError: true
    displayName: "Upload to PyPi"<|MERGE_RESOLUTION|>--- conflicted
+++ resolved
@@ -43,11 +43,7 @@
       # stop the build if there are Python syntax errors or undefined names
       python -m flake8  ./isogeo_pysdk/ --count --select=E9,F63,F7,F82 --show-source --statistics
       # exit-zero treats all errors as warnings. Tolerance of line length fixed to 100.
-<<<<<<< HEAD
-      python -m flake8  ./isogeo_pysdk/ --count --exit-zero --max-complexity=10 --max-line-length=100
-=======
       python -m flake8  ./isogeo_pysdk/ --count --exit-zero --max-complexity=15 --max-line-length=100 --ignore E501,W505
->>>>>>> 50f637db
     displayName: "Static code analisis (PEP8 conformance, imports...) with flake8"
 
 # TESTS
