# -*- coding: UTF-8 -*-
#! python3  # noqa E265

"""
    Isogeo API v1 - Model of Keyword entity

    See: http://help.isogeo.com/api/complete/index.html#definition-keyword
"""

# #############################################################################
# ########## Libraries #############
# ##################################

# standard library
import pprint

# other model
from isogeo_pysdk.models.thesaurus import Thesaurus


# #############################################################################
# ########## Classes ###############
# ##################################
class Keyword(object):
    """Keywords are entities used to organize and shares metadata of a workgroup.

    :Example:

    .. code-block:: json

        {
            '_abilities': [
                'keyword:delete',
                'keyword:restrict'
                ],
            '_created': None,
            '_id': 'ac56a9fbe6f348a79ec9899ebce2d6da',
            '_modified': None,
            '_tag': 'keyword:isogeo:tests-unitaires',
            'code': 'tests-unitaires',
            'count': {
                'isogeo': 0
                },
            'description': None,
            'text': 'tests unitaires',
            'thesaurus': {
                '_id': '1616597fbc4348c8b11ef9d59cf594c8',
                'code': 'isogeo'
                }
        }
    """

    attr_types = {
        "_abilities": list,
        "_created": str,
        "_id": str,
        "_modified": str,
        "_tag": str,
        "code": str,
        "count": dict,
        "description": str,
        "thesaurus": Thesaurus,
        "text": str,
    }

    attr_crea = {"text": str}

    attr_map = {}

    def __init__(
        self,
        _abilities: list = None,
        _created: str = None,
        _id: str = None,
        _modified: str = None,
        _tag: str = None,
        code: str = None,
        count: dict = None,
        description: str = None,  # only for INSPIRE and ISO19115 thesauri
        thesaurus: Thesaurus = None,
        text: bool = None,
    ):
        """Keyword model."""

        # default values for the object attributes/properties
        self.__abilities = None
        self.__created = None
        self.__id = None
        self.__modified = None
        self.__tag = None
        self._code = None
        self._count = None
        self._description = None
        self._thesaurus = (None,)
        self._text = None

        # if values have been passed, so use them as objects attributes.
        # attributes are prefixed by an underscore '_'
        if _abilities is not None:
            self.__abilities = _abilities
        if _created is not None:
            self.__created = _created
        if _id is not None:
            self.__id = _id
        if _modified is not None:
            self.__modified = _modified
        if _tag is not None:
            self.__tag = _tag
        if code is not None:
            self._code = code
        if count is not None:
            self._count = count
        if description is not None:
            self._description = description
        if text is not None:
            self._text = text

        # required
        self._thesaurus = thesaurus

    # -- PROPERTIES --------------------------------------------------------------------
    # keyword abilities
    @property
    def _abilities(self) -> str:
        """Gets the abilities of this Keyword.

        :return: The abilities of this Keyword.
        :rtype: str
        """
        return self.__abilities

    # keyword creation date
    @property
    def _created(self) -> str:
        """Gets the created of this Keyword.

        :return: The created of this Keyword.
        :rtype: str
        """
        return self.__created

    # keyword UUID
    @property
    def _id(self) -> str:
        """Gets the id of this Keyword.

        :return: The id of this Keyword.
        :rtype: str
        """
        return self.__id

    # keyword last modification date
    @property
    def _modified(self) -> str:
        """Gets the modified of this Keyword.

        :return: The modified of this Keyword.
        :rtype: str
        """
        return self.__modified

    # keyword tag for search
    @property
    def _tag(self) -> str:
        """Gets the tag of this Keyword.

        :return: The tag of this Keyword.
        :rtype: str
        """
        return self.__tag

    # code
    @property
    def code(self) -> str:
        """Gets the code of this Keyword.

        :return: The code of this Keyword.
        :rtype: str
        """
        return self._code

    # count
    @property
    def count(self) -> dict:
        """Gets the count of this Keyword.

        :return: The count of this Keyword.
        :rtype: dict
        """
        return self._count

    # description
    @property
    def description(self) -> str:
        """Gets the description of this Keyword.

        :return: The description of this Keyword.
        :rtype: str
        """
        return self._description

    @description.setter
    def description(self, description: str):
        """Sets the description of this Keyword.

        :param str description: The description of this Keyword.
        """

        self._description = description

    # text
    @property
    def text(self) -> bool:
        """Gets the text of this Keyword.

        :return: The text of this Keyword.
        :rtype: bool
        """
        return self._text

    @text.setter
    def text(self, text: bool):
        """Sets the text of this Keyword.

        :param bool text: The text of this Keyword. Must be one of GROUP_KIND_VALUES
        """

        self._text = text

    @property
    def thesaurus(self):
        """Gets the thesaurus of this Keyword.  # noqa: E501.

        :return: The thesaurus of this Keyword.  # noqa: E501
        :rtype: Thesaurus
        """
        return self._thesaurus

    # -- METHODS -----------------------------------------------------------------------
    def to_dict(self) -> dict:
        """Returns the model properties as a dict."""
        result = {}

        for attr, _ in self.attr_types.items():
            value = getattr(self, attr)
            if isinstance(value, list):
                result[attr] = list(
                    map(lambda x: x.to_dict() if hasattr(x, "to_dict") else x, value)
                )
            elif hasattr(value, "to_dict"):
                result[attr] = value.to_dict()
            elif isinstance(value, dict):
                result[attr] = dict(
                    map(
                        lambda item: (item[0], item[1].to_dict())
                        if hasattr(item[1], "to_dict")
                        else item,
                        value.items(),
                    )
                )
            else:
                result[attr] = value
        if issubclass(Keyword, dict):
            for key, value in self.items():
                result[key] = value

        return result

    def to_dict_creation(self) -> dict:
        """Returns the model properties as a dict structured for creation purpose (POST)"""
        result = {}

        for attr, _ in self.attr_crea.items():
            # get attribute value
            value = getattr(self, attr)
            # switch attribute name for creation purpose
            if attr in self.attr_map:
                attr = self.attr_map.get(attr)
            # process value depending on attr type
            if isinstance(value, list):

                result[attr] = list(
                    map(lambda x: x.to_dict() if hasattr(x, "to_dict") else x, value)
                )
            elif hasattr(value, "to_dict"):
                result[attr] = value.to_dict()
            elif isinstance(value, dict):
                result[attr] = dict(
                    map(
                        lambda item: (item[0], item[1].to_dict())
                        if hasattr(item[1], "to_dict")
                        else item,
                        value.items(),
                    )
                )
            else:
                result[attr] = value
        if issubclass(Keyword, dict):
            for key, value in self.items():
                result[key] = value

        return result

    def to_str(self) -> str:
        """Returns the string representation of the model."""
        return pprint.pformat(self.to_dict())

    def __repr__(self) -> str:
        """For `print` and `pprint`"""
        return self.to_str()

    def __eq__(self, other) -> bool:
        """Returns true if both objects are equal."""
        if not isinstance(other, Keyword):
            return False

        return self.__dict__ == other.__dict__

    def __ne__(self, other) -> bool:
        """Returns true if both objects are not equal."""
        return not self == other


# ##############################################################################
# ##### Stand alone program ########
# ##################################
if __name__ == "__main__":
<<<<<<< HEAD
    """ standalone execution """
=======
    """standalone execution."""
>>>>>>> 50f637db
    fixture = Keyword(description="keyword text")
    to_crea = fixture.to_dict_creation()<|MERGE_RESOLUTION|>--- conflicted
+++ resolved
@@ -325,10 +325,6 @@
 # ##### Stand alone program ########
 # ##################################
 if __name__ == "__main__":
-<<<<<<< HEAD
-    """ standalone execution """
-=======
     """standalone execution."""
->>>>>>> 50f637db
     fixture = Keyword(description="keyword text")
     to_crea = fixture.to_dict_creation()