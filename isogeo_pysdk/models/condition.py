# -*- coding: UTF-8 -*-
#! python3  # noqa E265

"""
    Isogeo API v1 - Model of Condition entity

    See: http://help.isogeo.com/api/complete/index.html#definition-resourceCondition
"""

# #############################################################################
# ########## Libraries #############
# ##################################

# standard library
import pprint

# others related models
from isogeo_pysdk.models import License


# #############################################################################
# ########## Classes ###############
# ##################################
class Condition(object):
    """Conditions are entities defining general conditions of use (CGUs) of a data. It's mainly
    composed by a license and a description.

    :param str _id: object UUID
    :param str description: description of the condition
    :param dict license: license object or dict linked to the condition
    :param str parent_resource: UUID of the metadata containing the condition

    :Example:

    .. code-block:: json

        {
            "_id": "string (uuid)",
            "description": "string",
            "license": "string",
        }
    """

    attr_types = {
        "_id": str,
        "description": str,
        "license": License,
        "parent_resource": str,
    }

    attr_crea = {"description": "str", "license": License}

    attr_map = {}

    def __init__(
        self,
        _id: str = None,
        description: str = None,
        license: dict or License = None,
        # specific implementation
        parent_resource: str = None,
    ):

        # default values for the object attributes/properties
        self.__id = None
        self._description = None
        self._license = None
        self._parent_resource = None

        # if values have been passed, so use them as objects attributes.
        # attributes are prefixed by an underscore '_'
        if _id is not None:
            self.__id = _id
        if description is not None:
            self._description = description
        if license is not None and isinstance(license, License):
            self._license = license
        if license is not None and isinstance(license, dict):
            self._license = License(**license)
        if parent_resource is not None:
            self._parent_resource = parent_resource

    # -- PROPERTIES --------------------------------------------------------------------
    # condition UUID
    @property
    def _id(self) -> str:
        """Gets the id of this Condition.

        :return: The id of this Condition.
        :rtype: str
        """
        return self.__id

    # description
    @property
    def description(self) -> str:
        """Gets the description of this Condition.

        :return: The description of this Condition.
        :rtype: str
        """
        return self._description

    @description.setter
    def description(self, description: str):
        """Sets the description of this Condition.

        :param str description: The description of this Condition. Accept markdown syntax.
        """

        self._description = description

    @property
    def license(self) -> str:
        """Gets the license of this Condition.

        :return: The license of this Condition.
        :rtype: str
        """
        return self._license

    @license.setter
    def license(self, license: dict or License):
        """Sets the license of this Condition.

        :param dict license: The license of this Condition.
        """
        if isinstance(license, License):
            self._license = license
        elif isinstance(license, dict):
            self._license = License(**license)
        else:
            self._license = license
            raise Warning(
                "Invalid license parameter ({}) to set as license for this condition.".format(
                    license
                )
            )

    # parent metadata
    @property
    def parent_resource(self):
        """Gets the parent_resource of this Condition.

        :return: The parent_resource of this Condition.
        :rtype: UUID
        """
        return self._parent_resource

    @parent_resource.setter
    def parent_resource(self, parent_resource_UUID):
        """Sets the parent metadata UUID of this Condition.

        :return: The parent_resource of this Condition.
        :rtype: UUID
        """
        self._parent_resource = parent_resource_UUID

    # -- METHODS -----------------------------------------------------------------------
    def to_dict(self) -> dict:
        """Returns the model properties as a dict."""
        result = {}

        for attr, _ in self.attr_types.items():
            value = getattr(self, attr)
            if isinstance(value, list):
                result[attr] = list(
                    map(lambda x: x.to_dict() if hasattr(x, "to_dict") else x, value)
                )
            elif hasattr(value, "to_dict"):
                result[attr] = value.to_dict()
            elif isinstance(value, dict):
                result[attr] = dict(
                    map(
                        lambda item: (item[0], item[1].to_dict())
                        if hasattr(item[1], "to_dict")
                        else item,
                        value.items(),
                    )
                )
            else:
                result[attr] = value
        if issubclass(Condition, dict):
            for key, value in self.items():
                result[key] = value

        return result

    def to_dict_creation(self) -> dict:
        """Returns the model properties as a dict structured for creation purpose (POST)"""
        result = {}

        for attr, _ in self.attr_crea.items():
            # get attribute value
            value = getattr(self, attr)
            # switch attribute name for creation purpose
            if attr in self.attr_map:
                attr = self.attr_map.get(attr)
            if isinstance(value, list):
                result[attr] = list(
                    map(lambda x: x.to_dict() if hasattr(x, "to_dict") else x, value)
                )
            elif hasattr(value, "to_dict"):
                result[attr] = value.to_dict()
            elif isinstance(value, dict):
                result[attr] = dict(
                    map(
                        lambda item: (item[0], item[1].to_dict())
                        if hasattr(item[1], "to_dict")
                        else item,
                        value.items(),
                    )
                )
            else:
                result[attr] = value
        if issubclass(Condition, dict):
            for key, value in self.items():
                result[key] = value

        return result

    def to_str(self) -> str:
        """Returns the string representation of the model."""
        return pprint.pformat(self.to_dict())

    def __repr__(self) -> str:
        """For `print` and `pprint`"""
        return self.to_str()

    def __eq__(self, other) -> bool:
        """Returns true if both objects are equal."""
        if not isinstance(other, Condition):
            return False

        return self.__dict__ == other.__dict__

    def __ne__(self, other) -> bool:
        """Returns true if both objects are not equal."""
        return not self == other


# ##############################################################################
# ##### Stand alone program ########
# ##################################
if __name__ == "__main__":
<<<<<<< HEAD
    """ standalone execution """
=======
    """standalone execution."""
>>>>>>> 50f637db
    fixture = Condition(description="Test condition description")
    print(fixture)<|MERGE_RESOLUTION|>--- conflicted
+++ resolved
@@ -243,10 +243,6 @@
 # ##### Stand alone program ########
 # ##################################
 if __name__ == "__main__":
-<<<<<<< HEAD
-    """ standalone execution """
-=======
     """standalone execution."""
->>>>>>> 50f637db
     fixture = Condition(description="Test condition description")
     print(fixture)