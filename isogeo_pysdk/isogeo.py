# -*- coding: UTF-8 -*-
#! python3  # noqa E265


<<<<<<< HEAD
"""
    Python SDK wrapping the  Isogeo API

    Author: Julien Moura (@geojulien) for @Isogeo
=======
"""Python SDK wrapping the  Isogeo API.

Author: Julien Moura (@geojulien) for @Isogeo
>>>>>>> 50f637db
"""

# #############################################################################
# ########## Libraries #############
# ##################################

# Standard library
import logging

# 3rd party library
from oauthlib.oauth2 import BackendApplicationClient, LegacyApplicationClient
from requests.adapters import HTTPAdapter
from requests_oauthlib import OAuth2Session
from urllib3.util import Retry

# modules
from isogeo_pysdk import api
from isogeo_pysdk.__about__ import __version__ as version
from isogeo_pysdk.api_hooks import IsogeoHooks
from isogeo_pysdk.checker import IsogeoChecker
from isogeo_pysdk.models import Application, User
from isogeo_pysdk.utils import IsogeoUtils

# ##############################################################################
# ########## Globals ###############
# ##################################

logger = logging.getLogger(__name__)
checker = IsogeoChecker()
utils = IsogeoUtils()

# #############################################################################
# ########## Classes ###############
# ##################################


class Isogeo(OAuth2Session):
    """Main class in Isogeo API Python wrapper. Manage authentication and requests to the REST API.
    Inherits from :class:`requests_oauthlib.OAuth2Session`.

    **Inherited:**

    :param str client_id: Client id obtained during registration
    :param str redirect_uri: Redirect URI you registered as callback
    :param list auto_refresh_url: Refresh token endpoint URL, must be HTTPS. Supply
                    this if you wish the client to automatically refresh
                    your access tokens.

    **Package specific:**

    :param str client_secret: application oAuth2 secret
    :param str auth_mode: oAuth2 authentication flow to use. Must be one of 'AUTH_MODES'
    :param str platform: to request production or quality assurance
    :param dict proxy: dictionary of proxy settings as described in `Requests <https://2.python-requests.org/en/master/user/advanced/#proxies>`_
    :param str lang: API localization ("en" or "fr"). Defaults to 'fr'.
    :param str app_name: to custom the application name and user-agent
    :param int max_retries: custom the maximum number of retries each connection should attempt.\
        See: `Requests <http://2.python-requests.org/en/master/api/#requests.adapters.HTTPAdapter>`_
    :param int pool_connections: custom the number of urllib3 connection pools to cache.\
        See: `Requests <http://2.python-requests.org/en/master/api/#requests.adapters.HTTPAdapter>`_
    :param int pool_maxsize: custom the maximum number of connections to save in the pool.\
        See: `Requests <http://2.python-requests.org/en/master/api/#requests.adapters.HTTPAdapter>`_

    :returns: authenticated requests Session you can use to send requests to the API.
    :rtype: requests_oauthlib.OAuth2Session

    :Example:

    .. code-block:: python

        # using oAuth2 Password Credentials Grant (Legacy Application)
        #  (for scripts executed on the server-side with user credentials
        #  but without requiring user action)
        isogeo = Isogeo(
            client_id=environ.get("ISOGEO_API_USER_LEGACY_CLIENT_ID"),
            client_secret=environ.get("ISOGEO_API_USER_LEGACY_CLIENT_SECRET"),
            auth_mode="user_legacy",
            auto_refresh_url="{}/oauth/token".format(environ.get("ISOGEO_ID_URL")),
            platform=environ.get("ISOGEO_PLATFORM", "qa"),
        )

        # getting a token
        isogeo.connect(
            username=environ.get("ISOGEO_USER_NAME"),
            password=environ.get("ISOGEO_USER_PASSWORD"),
        )

        # using oAuth2 Client Credentials Grant (Backend Application)
        #  (for scripts executed on the server-side with only application credentials
        #  but limited to read-only in Isogeo API)
        isogeo = Isogeo(
            client_id=environ.get("ISOGEO_API_DEV_ID"),
            client_secret=environ.get("ISOGEO_API_DEV_SECRET"),
            auth_mode="group",
            auto_refresh_url="{}/oauth/token".format(environ.get("ISOGEO_ID_URL")),
            platform=environ.get("ISOGEO_PLATFORM", "qa"),
        )

        # getting a token
        isogeo.connect()
    """

    # -- ATTRIBUTES -----------------------------------------------------------
    AUTH_MODES = {
        "group": {"client_id": str, "client_secret": str},
        "user_legacy": {
            "client_id": str,
            "client_secret": str,
            "auto_refresh_url": str,
        },
        "user_private": {
            "client_id": str,
            "client_secret": str,
            "auto_refresh_url": str,
            "redirect_uris": list,
        },
        "user_public": {
            "client_id": str,
            "client_secret": str,
            "auto_refresh_url": str,
            "redirect_uris": list,
        },
        "guess": {},
    }

    def __init__(
        self,
        # custom
        auth_mode: str = "group",
        client_secret: str = None,
        platform: str = "qa",
        proxy: dict = None,
        timeout: tuple = (15, 45),
        lang: str = "fr",
        app_name: str = "isogeo-pysdk/{}".format(version),
        max_retries: int = 2,
        pool_connections: int = 20,
        pool_maxsize: int = 50,
        # additional
        **kwargs,
    ):
        # some vars
        self.app_name = app_name  # custom settings
        client_id = kwargs.get("client_id")
        self.client_secret = client_secret
        self.custom_hooks = IsogeoHooks()  # custom hooks
        self.timeout = timeout  # default timeout

        # auth mode
        if auth_mode and auth_mode not in self.AUTH_MODES:
            raise ValueError(
                "Mode value must be one of: {}".format(" | ".join(self.AUTH_MODES))
            )
        else:
            self.auth_mode = auth_mode

        # -- CACHE
        # platform
        self._applications_names = {}  # Isogeo applications by names
        self._coordinate_systems = []  # Isogeo coordinate-systems
        self._directives = {}  # EU environment directives used as INSPIRE limitations
        self._formats_geo = []  # Isogeo formats for geographic data
        self._formats_nogeo = []  # Isogeo formats for non-geographic data
        self._links_kinds_actions = []  # Isogeo matrix for links kind/action
        self._shares = {}  # Isogeo applications by names
        self._thesauri_codes = {}  # Isogeo thesauri by codes
        self._workgroups_names = {}  # Isogeo workgroups by names
        # user
        self._user = User()  # authenticated user profile
        # workgroup
        self._wg_applications_names = {}  # workgroup applications by names
        self._wg_catalogs_names = {}  # workgroup catalogs by names
        self._wg_contacts_emails = {}  # workgroup contacts by emails
        self._wg_contacts_names = {}  # workgroup contacts by names
        self._wg_coordinate_systems = []  # workgroup coordinate-systems
        self._wg_datasources_names = {}  # workgroup datasources by names
        self._wg_datasources_urls = {}  # workgroup datasources by urls (location)
        self._wg_licenses_names = {}  # workgroup licenses by names
        self._wg_shares = {}  # workgroup shares
        self._wg_specifications_names = {}  # workgroup specifications by names

        # checking internet connection
        if not checker.check_internet_connection():
            raise EnvironmentError("Internet connection issue.")
        else:
            pass

        # testing parameters
        if not checker.check_is_uuid(client_id.split("-")[-1]):
            logger.error("Client ID structure length issue: it should be 64 chars.")
            raise ValueError(
                "Client ID isn't good: part after name is expected to be a valid UUID."
            )
        else:
            pass
        if len(client_secret) != 64:
            logger.error("App secret length issue: it should be 64 chars.")
            raise ValueError(1, "Client Secret isn't good: it must be 64 chars.")
        else:
            pass

        # platform to request
        (
            self.platform,
            self.api_url,
            self.app_url,
            self.csw_url,
            self.mng_url,
            self.oc_url,
            self.ssl,
        ) = utils.set_base_url(platform)

        # max retries
        if max_retries > 0:
            self.max_retries = max_retries
        else:
            self.max_retries = 0

        # pool settings
        self.pool_connections = pool_connections
        self.pool_maxsize = pool_maxsize

        # setting language
        if lang.lower() not in ("fr", "en"):
            logger.warning(
                "Isogeo API is only available in English ('en', default) or French ('fr'). Language has been set on English."
            )
            self.lang = "en"
        else:
            self.lang = lang.lower()
        utils.set_lang_and_locale(self.lang)

        # handling proxy parameters
        # see: http://docs.python-requests.org/en/latest/user/advanced/#proxies
        if proxy and isinstance(proxy, dict) and "http" in proxy:
            logger.debug("Proxy enabled")
            self.proxies = proxy
        elif proxy and not isinstance(proxy, dict):
            raise TypeError(
                "Proxy syntax error. Must be a dict:"
                "{ 'protocol': "
                "'http://user:password@proxy_url:port' }."
                " e.g.: "
                "{'http': 'http://martin:1234@10.1.68.1:5678',"
                "'https': 'http://martin:p4ssW0rde@10.1.68.1:5678'}"
            )
        else:
            self.proxies = {}
            logger.debug("No proxy set. Use default configuration.")
            pass

        # set client
        self.auto_refresh_kwargs = {
            "client_id": client_id,
            "client_secret": client_secret,
        }

        if auth_mode == "user_legacy":
            self.client = LegacyApplicationClient(client_id=client_id)
        elif auth_mode == "group":
            self.client = BackendApplicationClient(client_id=client_id)
        else:
            raise NotImplementedError(
                "Mode {} is not implemented yet.".format(auth_mode)
            )

        # load routes as subclass
        self.account = api.ApiAccount(self)
        self.application = api.ApiApplication(self)
        self.catalog = api.ApiCatalog(self)
        self.contact = api.ApiContact(self)
        self.coordinate_system = self.srs = api.ApiCoordinateSystem(self)
        self.datasource = api.ApiDatasource(self)
        self.directive = api.ApiDirective(self)
        self.formats = api.ApiFormat(self)
        self.keyword = api.ApiKeyword(self)
        self.invitation = api.ApiInvitation(self)
        self.license = api.ApiLicense(self)
        self.metadata = api.ApiMetadata(self)
        self.search = api.ApiSearch(self).search
        self.services = api.ApiService(self)
        self.share = api.ApiShare(self)
        self.specification = api.ApiSpecification(self)
        self.thesaurus = api.ApiThesaurus(self)
        self.user = api.ApiUser(self)
        self.workgroup = api.ApiWorkgroup(self)

        super().__init__(
            # client_id=client_id,
            client=self.client,
            # auto_refresh_url=kwargs.get("auto_refresh_url"),
            auto_refresh_kwargs=self.auto_refresh_kwargs,
            **kwargs,
        )

    def connect(self, username: str = None, password: str = None):
        """Custom the HTTP client and authenticate application with user credentials \
            and fetch token.

        Isogeo API uses oAuth 2.0 protocol (https://tools.ietf.org/html/rfc6749)
        see: http://help.isogeo.com/api/fr/authentication/concepts.html

        :param str username: user login (email). Not required for group apps (Client Credentials).
        :param str password: user password. Not required for group apps (Client Credentials).
        """
        # customize HTTPAdapter
        adapter = HTTPAdapter(
            max_retries=Retry(
                total=self.max_retries,
                backoff_factor=1,
                status_forcelist=[502, 503, 504],
            ),
            pool_connections=self.pool_connections,
            pool_maxsize=self.pool_maxsize,
        )
        self.mount("https://", adapter)
        self.mount("http://", adapter)
        logger.debug(
            "HTTP(S) requests will use the following configuration: "
            "pool connections={} - pool max size={} - max retries={}".format(
                self.pool_connections, self.pool_maxsize, self.max_retries
            )
        )

        # authenticate
        if self.auth_mode == "user_legacy":
            # get token
            self.token = self.fetch_token(
                token_url=self.auto_refresh_url,
                username=username,
                password=password,
                client_id=self.client_id,
                client_secret=self.client_secret,
                verify=self.ssl,
            )
            # get authenticated user informations
            self.account.get()
        elif self.auth_mode == "group":
            # get token
            self.token = self.fetch_token(
                token_url=self.auto_refresh_url,
                client_id=self.client_id,
                client_secret=self.client_secret,
                verify=self.ssl,
            )
            # get authenticated application informations
            associated_shares = self.share.listing(caching=1)
            if not len(associated_shares):
                logger.warning("No shares are feeding this application.")
                self.app_properties = None
            else:
                # if application has associated shares, then retrieve informations
                logger.info(
                    "This application is feeded by {} share(s).".format(
                        len(associated_shares)
                    )
                )
                self.app_properties = Application(
                    **self.share.listing()[0].get("applications")[0]
                )

    # -- PROPERTIES -----------------------------------------------------------
    @property
    def header(self) -> dict:
        if self.auth_mode == "group":
            return {
                "Authorization": "Bearer {}".format(self.token.get("access_token")),
                "user-agent": self.app_name,
            }
        elif self.auth_mode == "user_legacy":
            return {
                "Accept-Encoding": "gzip, deflate, br",
                "User-Agent": self.app_name,
                # "Content-Type": "application/json; charset=utf-8",
                # "Accept": "text/html,application/xhtml+xml,application/xml;q=0.9,*/*;q=0.8"
            }
        else:
            pass

    @classmethod
    def guess_auth_mode(self):
        raise NotImplementedError


# ##############################################################################
# ##### Stand alone program ########
# ##################################
if __name__ == "__main__":
    """standalone execution."""
    # ------------ Specific imports ----------------
    from dotenv import load_dotenv
    from logging.handlers import RotatingFileHandler
    from os import environ
    from time import gmtime, strftime
    import urllib3

    # ------------ Log & debug ----------------
    logger = logging.getLogger()
    logging.captureWarnings(True)
    logger.setLevel(logging.DEBUG)
    # logger.setLevel(logging.INFO)

    log_format = logging.Formatter(
        "%(asctime)s || %(levelname)s "
        "|| %(module)s - %(lineno)d ||"
        " %(funcName)s || %(message)s"
    )

    # debug to the file
    log_file_handler = RotatingFileHandler("dev_debug.log", "a", 3000000, 1)
    log_file_handler.setLevel(logging.DEBUG)
    log_file_handler.setFormatter(log_format)

    # info to the console
    log_console_handler = logging.StreamHandler()
    log_console_handler.setLevel(logging.INFO)
    log_console_handler.setFormatter(log_format)

    logger.addHandler(log_file_handler)
    logger.addHandler(log_console_handler)

    # ------------ Real start ----------------
    # get user ID as environment variables
    load_dotenv("dev.env")

    # ignore warnings related to the QA self-signed cert
    if environ.get("ISOGEO_PLATFORM").lower() == "qa":
        urllib3.disable_warnings()

    # instanciate

    # # for oAuth2 Legacy Flow
    # isogeo = Isogeo(
    #     auth_mode="user_legacy",
    #     client_id=environ.get("ISOGEO_API_USER_LEGACY_CLIENT_ID"),
    #     client_secret=environ.get("ISOGEO_API_USER_LEGACY_CLIENT_SECRET"),
    #     auto_refresh_url="{}/oauth/token".format(environ.get("ISOGEO_ID_URL")),
    #     platform=environ.get("ISOGEO_PLATFORM", "qa"),
    # )

    # # getting a token
    # isogeo.connect(
    #     username=environ.get("ISOGEO_USER_NAME"),
    #     password=environ.get("ISOGEO_USER_PASSWORD"),
    # )

    # for oAuth2 Backend (Client Credentials Grant) Flow
    isogeo = Isogeo(
        auth_mode="group",
        client_id=environ.get("ISOGEO_API_GROUP_CLIENT_ID"),
        client_secret=environ.get("ISOGEO_API_GROUP_CLIENT_SECRET"),
        auto_refresh_url="{}/oauth/token".format(environ.get("ISOGEO_ID_URL")),
        platform=environ.get("ISOGEO_PLATFORM", "qa"),
        max_retries=1,
    )

    # getting a token
    isogeo.connect()

    # misc
    discriminator = strftime("%Y-%m-%d_%H%M%S", gmtime())
    METADATA_TEST_FIXTURE_UUID = environ.get("ISOGEO_FIXTURES_METADATA_COMPLETE")
    WORKGROUP_TEST_FIXTURE_UUID = environ.get("ISOGEO_WORKGROUP_TEST_UUID")

    # -- END -------
    isogeo.close()  # close session<|MERGE_RESOLUTION|>--- conflicted
+++ resolved
@@ -2,16 +2,9 @@
 #! python3  # noqa E265
 
 
-<<<<<<< HEAD
-"""
-    Python SDK wrapping the  Isogeo API
-
-    Author: Julien Moura (@geojulien) for @Isogeo
-=======
 """Python SDK wrapping the  Isogeo API.
 
 Author: Julien Moura (@geojulien) for @Isogeo
->>>>>>> 50f637db
 """
 
 # #############################################################################
