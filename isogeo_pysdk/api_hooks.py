--- conflicted
+++ resolved
@@ -1,13 +1,7 @@
 # -*- coding: UTF-8 -*-
 #! python3  # noqa E265
 
-<<<<<<< HEAD
-"""
-    Complementary set of hooks to use with Isogeo API.
-"""
-=======
 """Complementary set of hooks to use with Isogeo API."""
->>>>>>> 50f637db
 
 # ##############################################################################
 # ########## Classes ###############
@@ -17,13 +11,8 @@
 class IsogeoHooks(object):
     """Custom requests event hooks for Isogeo API.
 
-<<<<<<< HEAD
-    Requests has a hook system that you can use to manipulate portions of the request\
-        process, or signal event handling. This module is a set of custom hooks to handle Isogeo API responses.
-=======
     Requests has a hook system that you can use to manipulate portions of the request process,\
         or signal event handling. This module is a set of custom hooks to handle Isogeo API responses.
->>>>>>> 50f637db
     """
 
     def __init__(self):
