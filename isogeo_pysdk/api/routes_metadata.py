# -*- coding: UTF-8 -*-
#! python3

"""
    Isogeo API v1 - API Routes for Resources (= Metadata) entity

    See: http://help.isogeo.com/api/complete/index.html#definition-resource
"""

# #############################################################################
# ########## Libraries #############
# ##################################

# Standard library
import logging
from urllib.parse import urlparse, parse_qs, urlunparse

# 3rd party
import requests
from requests.adapters import HTTPAdapter
from requests.models import Response

# submodules
from isogeo_pysdk.exceptions import AlreadyExistError
from isogeo_pysdk.checker import IsogeoChecker
from isogeo_pysdk.decorators import ApiDecorators
from isogeo_pysdk.models import Metadata, ResourceSearch
from isogeo_pysdk.utils import IsogeoUtils

# other routes
from .routes_event import ApiEvent
from .routes_feature_attributes import ApiFeatureAttribute
from .routes_limitation import ApiLimitation
from .routes_service_layers import ApiServiceLayer
from .routes_service_operations import ApiServiceOperation

# #############################################################################
# ########## Globals ###############
# ##################################

logger = logging.getLogger(__name__)
checker = IsogeoChecker()
utils = IsogeoUtils()


# #############################################################################
# ########## Classes ###############
# ##################################
class ApiMetadata:
    """Routes as methods of Isogeo API used to manipulate metadatas (resources).
    """

    def __init__(self, api_client=None):
        if api_client is not None:
            self.api_client = api_client

        # store API client (Request [Oauthlib] Session) and pass it to the decorators
        self.api_client = api_client
        ApiDecorators.api_client = api_client

        # ensure platform to request
        self.platform, self.api_url, self.app_url, self.csw_url, self.mng_url, self.oc_url, self.ssl = utils.set_base_url(
            self.api_client.platform
        )

        # sub routes
        self.attributes = ApiFeatureAttribute(self.api_client)
        self.events = ApiEvent(self.api_client)
        self.layers = ApiServiceLayer(self.api_client)
        self.limitations = ApiLimitation(self.api_client)
        self.operations = ApiServiceOperation(self.api_client)

        # initialize
        super(ApiMetadata, self).__init__()

    @ApiDecorators._check_bearer_validity
    def get(self, metadata_id: str, include: list or str = []) -> Metadata:
        """Get complete or partial metadata about a specific metadata (= resource).

        :param str metadata_id: metadata UUID to get
        :param list include: subresources that should be included. Available values:

          - one or various from MetadataSubresources (Enum)
          - "all" to get complete metadata with every subresource included
        """
        # check metadata UUID
        if not checker.check_is_uuid(metadata_id):
            raise ValueError(
                "Metadata ID is not a correct UUID: {}".format(metadata_id)
            )
        else:
            pass

        # request parameters
        payload = {
            "_include": checker._check_filter_includes(
                includes=include, entity="metadata"
            )
        }

        # URL
        url_resource = utils.get_request_base_url(
            route="resources/{}".format(metadata_id)
        )

        # request
        req_resource = self.api_client.get(
            url=url_resource,
            headers=self.api_client.header,
            params=payload,
            proxies=self.api_client.proxies,
            timeout=self.api_client.timeout,
            verify=self.api_client.ssl,
        )

        # checking response
        req_check = checker.check_api_response(req_resource)
        if isinstance(req_check, tuple):
            return req_check

        # handle bad JSON attribute
        metadata = req_resource.json()
        metadata["coordinateSystem"] = metadata.pop("coordinate-system", list)
        metadata["featureAttributes"] = metadata.pop("feature-attributes", list)

        # end of method
        return Metadata(**metadata)

    @ApiDecorators._check_bearer_validity
    def create(
<<<<<<< HEAD
        self, workgroup_id: str, metadata: Metadata, check_exists: bool = 1
=======
        self,
        workgroup_id: str,
        metadata: Metadata,
        check_exists: bool = 1,
        return_basic_or_complete: bool = 0,
>>>>>>> 460c4c99
    ) -> Metadata:
        """Add a new metadata to a workgroup.

        :param str workgroup_id: identifier of the owner workgroup
        :param Metadata metadata: Metadata model object to create
        :param bool check_exists: check if a metadata with the same title already exists into the workgroup:
<<<<<<< HEAD
=======

          - 0 = no check
          - 1 = compare name [DEFAULT]

        :param bool return_basic_or_complete: creation of metada uses a bulk script.\
          So, by default API does not return the complete object but the minimal info.\
          This option allow to overrides the basic behavior. Options:

          - 0 = basic (only the _id, title and attributes passed for the creation) [DEFAULT]
          - 1 = complete (make an addtionnal request)

        :rtype: Metadata
>>>>>>> 460c4c99

        """
        # check workgroup UUID
        if not checker.check_is_uuid(workgroup_id):
            raise ValueError("Workgroup ID is not a correct UUID.")
        else:
            pass

        # check if metadata already exists in workgroup
<<<<<<< HEAD
        # if check_exists:
=======
        if check_exists:
            logger.debug(NotImplemented)
>>>>>>> 460c4c99
        #     # retrieve workgroup metadatas
        #     if not self.api_client._wg_metadatas_names:
        #         self.metadatas(workgroup_id=workgroup_id, include=[])
        #     # check
        #     if metadata.name in self.api_client._wg_metadatas_names:
        #         logger.debug(
        #             "Metadata with the same name already exists: {}. Use 'metadata_update' instead.".format(
        #                 metadata.name
        #             )
        #         )
        #         return False
        # else:
        #     pass

        # build request url
        url_metadata_create = utils.get_request_base_url(
            route="groups/{}/resources".format(workgroup_id)
        )

        # request
        req_new_metadata = self.api_client.post(
            url=url_metadata_create,
            json=metadata.to_dict_creation(),
            headers=self.api_client.header,
            proxies=self.api_client.proxies,
            verify=self.api_client.ssl,
            timeout=self.api_client.timeout,
        )

        # checking response
        req_check = checker.check_api_response(req_new_metadata)
        if isinstance(req_check, tuple):
            return req_check

        # load new metadata
        new_metadata = Metadata(**req_new_metadata.json())

        # return basic metadata or complete
        if return_basic_or_complete:
            return self.get(metadata_id=new_metadata._id)
        else:
            return new_metadata

    @ApiDecorators._check_bearer_validity
    def delete(self, metadata_id: str) -> Response:
        """Delete a metadata from Isogeo database.

        :param str metadata_id: identifier of the resource to delete
        """
        # check metadata UUID
        if not checker.check_is_uuid(metadata_id):
            raise ValueError(
                "Metadata ID is not a correct UUID: {}".format(metadata_id)
            )
        else:
            pass

        # request URL
        url_metadata_delete = utils.get_request_base_url(
            route="resources/{}".format(metadata_id)
        )

        # request
        req_metadata_deletion = self.api_client.delete(
            url_metadata_delete,
            headers=self.api_client.header,
            proxies=self.api_client.proxies,
            verify=self.api_client.ssl,
            timeout=self.api_client.timeout,
        )

        # checking response
        req_check = checker.check_api_response(req_metadata_deletion)
        if isinstance(req_check, tuple):
            return req_check

        return req_metadata_deletion

    @ApiDecorators._check_bearer_validity
    def exists(self, resource_id: str) -> bool:
        """Check if the specified resource exists and is available for the authenticated user.

        :param str resource_id: identifier of the resource to verify
        """
        # check metadata UUID
        if not checker.check_is_uuid(resource_id):
            raise ValueError(
                "Resource ID is not a correct UUID: {}".format(resource_id)
            )
        else:
            pass

        # URL builder
        url_metadata_exists = "{}{}".format(
            utils.get_request_base_url("resources"), resource_id
        )

        # request
        req_metadata_exists = self.api_client.get(
            url=url_metadata_exists,
            headers=self.api_client.header,
            proxies=self.api_client.proxies,
            verify=self.api_client.ssl,
            timeout=self.api_client.timeout,
        )

        # checking response
        req_check = checker.check_api_response(req_metadata_exists)
        if isinstance(req_check, tuple):
            return req_check

        return True

    @ApiDecorators._check_bearer_validity
    def update(self, metadata: Metadata) -> Metadata:
        """Check if the specified resource exists and is available for the authenticated user.

        :param Metadata metadata: metadata object to update
        """
        # check metadata UUID
        if not checker.check_is_uuid(metadata._id):
            raise ValueError(
                "Resource ID is not a correct UUID: {}".format(metadata._id)
            )
        else:
            pass

        # URL builder
        url_metadata_exists = utils.get_request_base_url(
            route="resources/{}".format(metadata._id)
        )

        # request
        req_metadata_exists = self.api_client.patch(
            url=url_metadata_exists,
            json=metadata.to_dict_creation(),
            headers=self.api_client.header,
            proxies=self.api_client.proxies,
            verify=self.api_client.ssl,
            timeout=self.api_client.timeout,
        )

        # checking response
        req_check = checker.check_api_response(req_metadata_exists)
        if isinstance(req_check, tuple):
            return req_check

        return True

    # -- Routes to search --------------------------------------------------------------
    @ApiDecorators._check_bearer_validity
    def search(
        self,
        # semantic and objects filters
        query: str = "",
        share: str = None,
        specific_md: list = [],
        # results model
        include: list = [],
        # geographic filters
        bbox: list = None,
        poly: str = None,
        georel: str = None,
        # sorting
        order_by: str = "_created",
        order_dir: str = "desc",
        # results size
        page_size: int = 20,
        offset: int = 0,
        # specific options of implemention
        # augment: bool = False,
        check: bool = True,
        # tags_as_dicts: bool = False,
        # whole_share: bool = True,
    ) -> ResourceSearch:
        """Search within the resources shared to the application. It's the mainly used method to retrieve metadata.

        :param str query: search terms and semantic filters. Equivalent of
         **q** parameter in Isogeo API. It could be a simple
         string like *oil* or a tag like *keyword:isogeo:formations*
         or *keyword:inspire-theme:landcover*. The *AND* operator
         is applied when various tags are passed.
        :param list bbox: Bounding box to limit the search. Must be a 4 list of coordinates in WGS84 (EPSG 4326). Could be associated with *georel*.
        :param str poly: Geographic criteria for the search, in WKT format. Could be associated with *georel*.
        :param str georel: geometric operator to apply to the `bbox` or `poly` parameters. Available values:

            * 'contains',
            * 'disjoint',
            * 'equals',
            * 'intersects' - [APPLIED BY API if NOT SPECIFIED]
            * 'overlaps',
            * 'within'.

        :param str order_by: sorting results. Available values:

            * '_created': metadata creation date [DEFAULT if relevance is null]
            * '_modified': metadata last update
            * 'title': metadata title
            * 'created': data creation date (possibly None)
            * 'modified': data last update date
            * 'relevance': relevance score calculated by API [DEFAULT].

        :param str order_dir: sorting direction. Available values:

            * 'desc': descending
            * 'asc': ascending

        :param int page_size: limits the number of results.
         Useful to paginate results display. Default value: 100.
        :param int offset: offset to start page size
         from a specific results index
        :param str share: share UUID to filter on
        :param list specific_md: list of metadata UUIDs to filter on
        :param list include: subresources that should be returned.
         Must be a list of strings. Available values: *isogeo.SUBRESOURCES*
        :param bool whole_share: option to return all results or only the
         page size. *True* by DEFAULT.
        :param bool check: option to check query parameters and avoid erros.
         *True* by DEFAULT.
        :param bool augment: option to improve API response by adding
         some tags on the fly (like shares_id)
        :param bool tags_as_dicts: option to store tags as key/values by filter.
        """
        # handling request parameters
        payload = {
            "_id": checker._check_filter_specific_md(specific_md),
            "_include": checker._check_filter_includes(
                includes=include, entity="metadata"
            ),
            "_limit": page_size,
            "_offset": offset,
            "box": bbox,
            "geo": poly,
            "rel": georel,
            "ob": order_by,
            "od": order_dir,
            "q": query,
            "s": share,
        }

        # check params
        if check:
            checker.check_request_parameters(payload)
        else:
            pass

        # URL
        url_resources_search = utils.get_request_base_url(route="resources/search")

        # request
        req_metadata_search = self.api_client.get(
            url=url_resources_search,
            headers=self.api_client.header,
            params=payload,
            proxies=self.api_client.proxies,
            verify=self.api_client.ssl,
            timeout=(5, 200),
        )

        # checking response
        req_check = checker.check_api_response(req_metadata_search)
        if isinstance(req_check, tuple):
            return req_check

        # end of method
        return ResourceSearch(**req_metadata_search.json())

    # def workgroup_metadata(
    #     self,
    #     workgroup_id: str,
    #     order_by: str = "_created",
    #     order_dir: str = "desc",
    #     page_size: int = 100,
    #     offset: int = 0,
    # ) -> dict:
    #     """List workgroup metadata.

    #     :param str workgroup_id: identifier of the owner workgroup
    #     """
    #     # check workgroup UUID
    #     if not checker.check_is_uuid(workgroup_id):
    #         raise ValueError("Workgroup ID is not a correct UUID.")
    #     else:
    #         pass

    #     # request parameters
    #     payload = {
    #         # "_include": include,
    #         # "_lang": self.lang,
    #         "_limit": page_size,
    #         "_offset": offset,
    #         "ob": order_by,
    #         "od": order_dir,
    #         # "q": query,
    #         # "s": share,
    #     }

    #     # build request url
    #     url_metadata_list = utils.get_request_base_url(
    #         route="groups/{}/resources/search".format(workgroup_id)
    #     )

    #     wg_metadata = self.api_client.get(
    #         url_metadata_list,
    #         headers=self.api_client.header,
    #         params=payload,
    #         proxies=self.api_client.proxies,
    #         verify=self.api_client.ssl,
    #         timeout=self.api_client.timeout,
    #     )

    #     wg_metadata = wg_metadata.json()

    #     # # if caching use or store the workgroup metadata
    #     # if caching and not self._wg_apps_names:
    #     #     self._wg_apps_names = {i.get("name"): i.get("_id") for i in wg_metadata}

    #     return wg_metadata

    # -- Routes to manage the related objects ------------------------------------------
    @ApiDecorators._check_bearer_validity
    def download_xml(self, metadata: Metadata) -> Response:
        """Download the metadata exported into XML ISO 19139.

        :param Metadata metadata: metadata object to export

        :rtype: Response

        :Example:

        .. code-block:: python

            # get the download stream
            xml_stream = isogeo.metadata.download_xml(Metadata(_id=METADATA_UUID))
            # write it to a file
            with open("./{}.xml".format("metadata_exported_as_xml"), "wb") as fd:
                for block in xml_stream.iter_content(1024):
                    fd.write(block)

        """
        # check metadata UUID
        if not checker.check_is_uuid(metadata._id):
            raise ValueError(
                "Metadata ID is not a correct UUID: {}".format(metadata._id)
            )
        else:
            pass

        # URL
        url_metadata_dl_xml = utils.get_request_base_url(
            route="resources/{}.xml".format(metadata._id)
        )

        # request
        req_metadata_dl_xml = self.api_client.get(
            url=url_metadata_dl_xml,
            headers=self.api_client.header,
            proxies=self.api_client.proxies,
            stream=True,
            timeout=self.api_client.timeout,
            verify=self.api_client.ssl,
        )

        # checking response
        req_check = checker.check_api_response(req_metadata_dl_xml)
        if isinstance(req_check, tuple):
            return req_check

        # end of method
        return req_metadata_dl_xml

    def keywords(
        self, metadata: Metadata, include: list = ["_abilities", "count", "thesaurus"]
    ) -> list:
        """Returns asssociated keywords with a metadata.
        Just a shortcut.

        :param Metadata metadata: metadata object
        :param list include: subresources that should be returned. Available values:

          * '_abilities'
          * 'count'
          * 'thesaurus'
        
        :rtype: list
        """
        return self.api_client.keyword.metadata(
            metadata_id=metadata._id, include=include
        )


# ##############################################################################
# ##### Stand alone program ########
# ##################################
if __name__ == "__main__":
    """ standalone execution """
    api_metadata = ApiMetadata()
    print(api_metadata)<|MERGE_RESOLUTION|>--- conflicted
+++ resolved
@@ -128,23 +128,17 @@
 
     @ApiDecorators._check_bearer_validity
     def create(
-<<<<<<< HEAD
-        self, workgroup_id: str, metadata: Metadata, check_exists: bool = 1
-=======
         self,
         workgroup_id: str,
         metadata: Metadata,
         check_exists: bool = 1,
         return_basic_or_complete: bool = 0,
->>>>>>> 460c4c99
     ) -> Metadata:
         """Add a new metadata to a workgroup.
 
         :param str workgroup_id: identifier of the owner workgroup
         :param Metadata metadata: Metadata model object to create
         :param bool check_exists: check if a metadata with the same title already exists into the workgroup:
-<<<<<<< HEAD
-=======
 
           - 0 = no check
           - 1 = compare name [DEFAULT]
@@ -157,7 +151,6 @@
           - 1 = complete (make an addtionnal request)
 
         :rtype: Metadata
->>>>>>> 460c4c99
 
         """
         # check workgroup UUID
@@ -167,12 +160,8 @@
             pass
 
         # check if metadata already exists in workgroup
-<<<<<<< HEAD
-        # if check_exists:
-=======
         if check_exists:
             logger.debug(NotImplemented)
->>>>>>> 460c4c99
         #     # retrieve workgroup metadatas
         #     if not self.api_client._wg_metadatas_names:
         #         self.metadatas(workgroup_id=workgroup_id, include=[])
