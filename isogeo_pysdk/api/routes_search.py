--- conflicted
+++ resolved
@@ -93,12 +93,8 @@
         """Search within the resources shared to the application. It's the mainly used method to
         retrieve metadata.
 
-<<<<<<< HEAD
-        :param str group: context to search. Pass a workgroup UUID to search within a group or pass None (default) to search in a global context.
-=======
         :param str group: context to search. Pass a workgroup UUID to search within a \
             group or pass None (default) to search in a global context.
->>>>>>> cf171c1b
         :param str query: search terms and semantic filters. Equivalent of
          **q** parameter in Isogeo API. It could be a simple
          string like *oil* or a tag like *keyword:isogeo:formations*
@@ -363,13 +359,8 @@
     async def search_metadata_asynchronous(
         self, total_results: int, max_workers: int = 10, **kwargs
     ) -> MetadataSearch:
-<<<<<<< HEAD
-        """Meta async method used to request big searches (> 100 results), using asyncio.
-        It's a private method launched by the main search method.
-=======
         """Meta async method used to request big searches (> 100 results), using asyncio. It's a
         private method launched by the main search method.
->>>>>>> cf171c1b
 
         :param int total_results: total of results to retrieve
         :param int max_workers: maximum number of thread to use :class:`python.concurrent.futures`
