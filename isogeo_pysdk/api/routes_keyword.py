--- conflicted
+++ resolved
@@ -13,10 +13,7 @@
 
 # Standard library
 import logging
-<<<<<<< HEAD
-=======
 from functools import lru_cache
->>>>>>> 50f637db
 
 # submodules
 from isogeo_pysdk.checker import IsogeoChecker
