--- conflicted
+++ resolved
@@ -1,13 +1,7 @@
 # -*- coding: UTF-8 -*-
 #! python3  # noqa E265
 
-<<<<<<< HEAD
-"""
-    Complementary set of tools to make some checks on requests to Isogeo API.
-"""
-=======
 """Complementary set of tools to make some checks on requests to Isogeo API."""
->>>>>>> 50f637db
 
 # #############################################################################
 # ########## Libraries #############
