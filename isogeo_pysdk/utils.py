# -*- coding: UTF-8 -*-
#! python3
# ----------------------------------------------------------------------------

"""
    Complementary set of utils to use with Isogeo API.
"""

# ---------------------------------------------------------------------------

# #############################################################################
# ########## Libraries #############
# ##################################

# Standard library
import base64
import json
import locale
import logging
import math
import quopri
import re
import uuid
from configparser import ConfigParser
from datetime import datetime
from pathlib import Path
from sys import platform as opersys
from urllib.parse import urlparse

# 3rd party
import requests

# modules
from isogeo_pysdk.checker import IsogeoChecker

# ##############################################################################
# ########## Globals ###############
# ##################################

checker = IsogeoChecker()
logger = logging.getLogger(__name__)

# timestamps format helpers
_regex_milliseconds = re.compile(r"\.(.*)\+")

"""
    For timestamps about metadata (_created, _modified):

        - `2019-05-17T13:01:08.559123+00:00`: sometimes there are 6 digits in milliseconds, as accepted in `standard lib (%f) <https://docs.python.org/fr/3/library/datetime.html#strftime-strptime-behavior>`_
        - `2019-08-21T16:07:42.9419347+00:00`: sometimes there are more than 6 digits in milliseconds
"""
_dtm_metadata = "%Y-%m-%dT%H:%M:%S.%f+00:00"

"""
    For timestamps about data (created, modified, published): `2018-06-04T00:00:00+00:00` without milliseconds.
"""
_dtm_data = "%Y-%m-%dT%H:%M:%S+00:00"  # 2018-06-04T00:00:00+00:00

"""
<<<<<<< HEAD
=======
    For timestamps about metadata subresource (specifications...): `2018-06-04T00:00:00` with basic time.
"""
_dtm_time = "%Y-%m-%dT%H:%M:%S"  # 2018-06-04T00:00:00+00:00

"""
>>>>>>> 768fcc86
    For simple date. Used to add new events.
"""
_dtm_simple = "%Y-%m-%d"  # 2018-06-04


# ##############################################################################
# ########## Classes ###############
# ##################################


class IsogeoUtils(object):
    """Complementary set of utilitary methods and functions to make it easier
    using Isogeo API.
    """

    API_URLS = {"prod": "api", "qa": "api.qa"}

    APP_URLS = {
        "prod": "https://app.isogeo.com",
        "qa": "https://qa-isogeo-app.azurewebsites.net",
    }

    CSW_URLS = {
        "prod": "https://services.api.isogeo.com/",
        "qa": "http://services.api.qa.isogeo.com",
    }

    MNG_URLS = {
        "prod": "https://manage.isogeo.com",
        "qa": "https://qa-isogeo-manage.azurewebsites.net",
    }

    OC_URLS = {
        "prod": "https://open.isogeo.com",
        "qa": "https://qa-isogeo-open.azurewebsites.net",
    }

    WEBAPPS = {
        "csw_getcap": {
            "args": ("share_id", "share_token"),
            "url": "https://services.api.isogeo.com/ows/s/"
            "{share_id}/{share_token}?service=CSW"
            "&version=2.0.2&request=GetCapabilities",
        },
        "csw_getrec": {
            "args": ("md_uuid_urn", "share_id", "share_token"),
            "url": "https://services.api.isogeo.com/ows/s/"
            "{share_id}/{share_token}?service=CSW"
            "&version=2.0.2&request=GetRecordById"
            "&id={md_uuid_urn}&elementsetname=full"
            "&outputSchema=http://www.isotc211.org/2005/gmd",
        },
        "csw_getrecords": {  # https://github.com/isogeo/isogeo-api-py-minsdk/issues/44
            "args": ("share_id", "share_token"),
            "url": "https://services.api.isogeo.com/ows/s/"
            "{share_id}/{share_token}?service=CSW"
            "&version=2.0.2&request=GetRecords&ResultType=results"
            "&ElementSetName=brief&maxRecords=20"
            "&OutputFormat=application/xml"
            "&OutputSchema=http://www.opengis.net/cat/csw/2.0.2"
            "&namespace=xmlns(csw=http://www.opengis.net/cat/csw/2.0.2)"
            "&TypeNames=csw:Record&startPosition=1",
        },
        "oc": {
            "args": ("md_id", "share_id", "share_token"),
            "url": "https://open.isogeo.com/s/{share_id}" "/{share_token}/r/{md_id}",
        },
        "pixup_portal": {
            "args": ("md_id", "portal_url"),
            "url": "http://{portal_url}/?muid={md_id}",
        },
    }

    lang = "fr"

    def __init__(self, proxies: dict = dict()):
        """Instanciate IsogeoUtils module.

        :param dict proxies: dictionary of proxy settings as described in
         requests. See: http://docs.python-requests.org/en/master/user/advanced/#proxies
        """
        self.platform, self.api_url, self.app_url, self.csw_url, self.mng_url, self.oc_url, self.ssl = (
            self.set_base_url()
        )
        self.proxies = proxies
        super(IsogeoUtils, self).__init__()

    def set_base_url(self, platform: str = "prod"):
        """Set Isogeo base URLs according to platform.

        :param str platform: platform to use. Options:

          * prod [DEFAULT]
          * qa
          * int
        """
        platform = platform.lower()
        self.platform = platform
        if platform == "prod":
            self.ssl = True
        elif platform == "qa":
            self.ssl = False
        else:
            raise ValueError(
                3,
                "Platform must be one of: {}".format(" | ".join(self.API_URLS.keys())),
            )
        # set values
        self.api_url = self.API_URLS.get(platform)
        self.app_url = self.APP_URLS.get(platform)
        self.csw_url = self.CSW_URLS.get(platform)
        self.mng_url = self.MNG_URLS.get(platform)
        self.oc_url = self.OC_URLS.get(platform)

        # method ending
        return (
            platform.lower(),
            self.API_URLS.get(platform),
            self.APP_URLS.get(platform),
            self.CSW_URLS.get(platform),
            self.MNG_URLS.get(platform),
            self.OC_URLS.get(platform),
            self.ssl,
        )

    @classmethod
    def set_lang_and_locale(self, lang: str):
        """Set requests language and the matching locale.

        :param str lang: language code to set API localization ("en" or "fr"). Defaults to 'fr'.
        """
        lang = lang.lower()

        # setting locale according to the language passed and depending on OS
        try:
            if opersys == "win32":
                if lang.lower() == "fr":
                    locale.setlocale(locale.LC_ALL, "french")
                else:
                    locale.setlocale(locale.LC_ALL, "english")
            else:
                if lang.lower() == "fr":
                    locale.setlocale(locale.LC_ALL, str("fr_FR.utf8"))
                else:
                    locale.setlocale(locale.LC_ALL, str("en_GB.utf8"))
        except locale.Error as e:
            logger.error(
                "Selected locale ({}) is not installed: {}".format(lang.lower(), e)
            )
        logger.debug("Locale set to: {}".format(locale.getlocale()))

        self.lang = lang

    @classmethod
    def convert_octets(self, octets: int) -> str:
        """Convert a mount of octets in readable size.

        :param int octets: mount of octets to convert
        """
        # check zero
        if octets == 0:
            return "0 octet"

        # conversion
        size_name = ("octets", "Ko", "Mo", "Go", "To", "Po")
        i = int(math.floor(math.log(octets, 1024)))
        p = math.pow(1024, i)
        s = round(octets / p, 2)

        return "%s %s" % (s, size_name[i])

    @classmethod
    def convert_uuid(self, in_uuid: str = str, mode: bool = 0):
        """Convert a metadata UUID to its URI equivalent. And conversely.

        :param str in_uuid: UUID or URI to convert
        :param int mode: conversion direction. Options:

          * 0 to HEX
          * 1 to URN (RFC4122)
          * 2 to URN (Isogeo specific style)

        """
        # parameters check
        if not isinstance(in_uuid, str):
            raise TypeError("'in_uuid' expected a str value.")
        else:
            pass
        if not checker.check_is_uuid(in_uuid):
            raise ValueError("{} is not a correct UUID".format(in_uuid))
        else:
            pass
        if not isinstance(mode, int):
            raise TypeError("'mode' expects an integer value")
        else:
            pass
        # handle Isogeo specific UUID in XML exports
        if "isogeo:metadata" in in_uuid:
            in_uuid = "urn:uuid:{}".format(in_uuid.split(":")[-1])
            logging.debug("Isogeo UUUID URN spotted: {}".format(in_uuid))
        else:
            pass
        # operate
        if mode == 0:
            return uuid.UUID(in_uuid).hex
        elif mode == 1:
            return uuid.UUID(in_uuid).urn
        elif mode == 2:
            urn = uuid.UUID(in_uuid).urn
            return "urn:isogeo:metadata:uuid:{}".format(urn.split(":")[2])
        else:
            raise ValueError("'mode' must be  one of: 0 | 1 | 2")

    @classmethod
    def encoded_words_to_text(self, in_encoded_words: str):
        """Pull out the character set, encoding, and encoded text from the input
        encoded words. Next, it decodes the encoded words into a byte string,
        using either the quopri module or base64 module as determined by the
        encoding. Finally, it decodes the byte string using the
        character set and returns the result.

        See:

          - https://github.com/isogeo/isogeo-api-py-minsdk/issues/32
          - https://dmorgan.info/posts/encoded-word-syntax/

        :param str in_encoded_words: base64 or quori encoded character string.
        """
        # handle RFC2047 quoting
        if '"' in in_encoded_words:
            in_encoded_words = in_encoded_words.strip('"')
        # regex
        encoded_word_regex = r"=\?{1}(.+)\?{1}([B|Q])\?{1}(.+)\?{1}="
        # pull out
        try:
            charset, encoding, encoded_text = re.match(
                encoded_word_regex, in_encoded_words
            ).groups()
        except AttributeError:
            logging.debug("Input text was not encoded into base64 or quori")
            return in_encoded_words

        # decode depending on encoding
        if encoding == "B":
            byte_string = base64.b64decode(encoded_text)
        elif encoding == "Q":
            byte_string = quopri.decodestring(encoded_text)
        return byte_string.decode(charset)

    def get_isogeo_version(self, component: str = "api", prot: str = "https"):
        """Get Isogeo components versions. Authentication not required.

        :param str component: which platform component. Options:

          * api [default]
          * db
          * app

        """
        # which component
        if component == "api":
            version_url = "{}://v1.{}.isogeo.com/about".format(prot, self.api_url)
        elif component == "db":
            version_url = "{}://v1.{}.isogeo.com/about/database".format(
                prot, self.api_url
            )
        elif component == "app" and self.platform == "prod" or self.platform is None:
            version_url = "https://app.isogeo.com/about"
        elif component == "app" and self.platform == "qa":
            version_url = "https://qa-isogeo-app.azurewebsites.net/about"
        else:
            raise ValueError(
                "Incorrect component value: {} for platform {}. Must be one of: api [default], db, app.".format(
                    component, self.platform
                )
            )

        # send request
        version_req = requests.get(version_url, proxies=self.proxies, verify=self.ssl)

        # checking response
        checker.check_api_response(version_req)

        # end of method
        return version_req.json().get("version")

    # -- URLs builders -------------------------------------------------------
    def get_request_base_url(self, route: str, prot: str = "https") -> str:
        """Build the request url for the specified route.

        :param str route: route to format
        :param str prot: https [DEFAULT] or http
        """
        return "{}://{}.isogeo.com/{}/?_lang={}".format(
            prot, self.api_url, route, self.lang
        )

    def get_edit_url(
        self,
        md_id: str = None,
        md_type: str = None,
        owner_id: str = None,
        tab: str = "identification",
    ) -> str:
        """Constructs the edition URL of a metadata.

        :param str md_id: metadata/resource UUID
        :param str owner_id: owner UUID
        :param str tab: target tab in the web form
        """
        # checks inputs
        if not checker.check_is_uuid(md_id) or not checker.check_is_uuid(owner_id):
            raise ValueError("One of md_id or owner_id is not a correct UUID.")
        else:
            pass
        if not checker.check_edit_tab(tab, md_type=md_type):
            logger.warning(
                "Tab '{}' is not a valid tab for the is type '{}' of metadata. "
                "It'll be replaced by default value.".format(tab, md_type)
            )
            tab = "identification"
        # construct URL
        return (
            "{}"
            "/groups/{}"
            "/resources/{}"
            "/{}".format(self.APP_URLS.get(self.platform), owner_id, md_id, tab)
        )

    def get_view_url(self, webapp: str = "oc", **kwargs):
        """Constructs the view URL of a metadata.

        :param str webapp: web app destination
        :param dict kwargs: web app specific parameters. For example see WEBAPPS
        """
        # build wbeapp URL depending on choosen webapp
        if webapp in self.WEBAPPS:
            webapp_args = self.WEBAPPS.get(webapp).get("args")
            # check kwargs parameters
            if set(webapp_args) <= set(kwargs):
                # construct and return url
                url = self.WEBAPPS.get(webapp).get("url")

                return url.format(**kwargs)
            else:
                raise TypeError(
                    "'{}' webapp expects {} argument(s): {}."
                    " Args passed: {}".format(
                        webapp, len(webapp_args), webapp_args, kwargs
                    )
                )
        else:
            raise ValueError(
                "'{}' is not a recognized webapp among: {}."
                " Try to register it.".format(self.WEBAPPS.keys(), webapp)
            )

    def register_webapp(self, webapp_name: str, webapp_args: list, webapp_url: str):
        """Register a new WEBAPP to use with the view URL builder.

        :param str webapp_name: name of the web app to register
        :param list webapp_args: dynamic arguments to complete the URL.
         Typically 'md_id'.
        :param str webapp_url: URL of the web app to register with
         args tags to replace. Example:
         'https://www.ppige-npdc.fr/portail/geocatalogue?uuid={md_id}'
        """
        # check parameters
        for arg in webapp_args:
            if arg not in webapp_url:
                raise ValueError(
                    "Inconsistent web app arguments and URL."
                    " It should contain arguments to replace"
                    " dynamically. Example: 'http://webapp.com"
                    "/isogeo?metadata={md_id}'"
                )
        # register
        self.WEBAPPS[webapp_name] = {"args": webapp_args, "url": webapp_url}

    @classmethod
    def get_url_base_from_url_token(
        self, url_api_token: str = "https://id.api.isogeo.com/oauth/token"
    ) -> str:
        """Returns the Isogeo API root URL (not included into
        credentials file) from the token or the auth URL (always included).

        :param url_api_token str: url to Isogeo API ID token generator

        :rtype: str

        :Example:

        .. code-block:: python

            IsogeoUtils.get_url_base_from_url_token()
            >>> "https://api.isogeo.com"
            IsogeoUtils.get_url_base_from_url_token(url_api_token="https://id.api.qa.isogeo.com/oauth/token")
            >>> "https://api.qa.isogeo.com"

        """
        in_parsed = urlparse(url_api_token)
        api_url_base = in_parsed._replace(
            path="", netloc=in_parsed.netloc.replace("id.", "")
        )
        return api_url_base.geturl()

    @classmethod
    def guess_platform_from_url(self, url: str = "https://api.isogeo.com/") -> str:
        """Returns the Isogeo platform from a given URL.

        :param url str: URL string to guess from

        :rtype: str
        :returns: "prod" or "qa" or "unknown"

        :Example:

        .. code-block:: python

            IsogeoUtils.guess_platform_from_url("https://api.isogeo.com")
            >>> "prod"
            IsogeoUtils.guess_platform_from_url("https://api.qa.isogeo.com")
            >>> "qa"
            IsogeoUtils.guess_platform_from_url("https://api.isogeo.ratp.local")
            >>> "unknown"

        """
        if "api.isogeo.com" in url:
            api_platform = "prod"
        elif "app.isogeo.com" in url:
            api_platform = "prod"
        elif "api.qa.isogeo.com" in url:
            api_platform = "qa"
        elif "qa." in url and "isogeo" in url:
            api_platform = "qa"
        elif "qa-" in url and "isogeo" in url:
            # https://qa-isogeo-app.azurewebsites.net
            # https://qa-isogeo-open.azurewebsites.net
            api_platform = "qa"
        else:
            api_platform = "unknown"  # not recognized. on-premises?

        return api_platform

    # -- SEARCH  --------------------------------------------------------------
    @classmethod
    def pages_counter(self, total: int, page_size: int = 100) -> int:
        """Simple helper to handle pagination. Returns the number of pages for a
        given number of results.

        :param int total: count of metadata in a search request
        :param int page_size: count of metadata to display in each page
        """
        if total <= page_size:
            count_pages = 1
        else:
            if (total % page_size) == 0:
                count_pages = total / page_size
            else:
                count_pages = (total / page_size) + 1
        # method ending
        return int(count_pages)

    def tags_to_dict(self, tags=dict, prev_query=dict, duplicated: str = "rename"):
        """Reverse search tags dictionary to values as keys.
        Useful to populate filters comboboxes for example.

        :param dict tags: tags dictionary from a search request
        :param dict prev_query: query parameters returned after a search request. Typically `search.get("query")`.
        :param str duplicated: what to do about duplicated tags label. Values:

          * ignore - last tag parsed survives
          * merge - add duplicated in value as separated list (sep = '||')
          * rename [default] - if duplicated tag labels are part of different workgroup,
            so the tag label is renamed with workgroup.
        """
        # for rename option, get workgroups
        if duplicated == "rename":
            wgs = {k.split(":")[1]: v for k, v in tags.items() if k.startswith("owner")}
            # wgs = list(filter(lambda x[1]: x[0].startswith("owner"), tags.items()))
        elif duplicated == "ignore" or duplicated == "merge":
            wgs = None
        else:
            raise ValueError(
                "Duplicated value is not an accepted value."
                " Please refer to __doc__ method."
            )

        # inner function
        def _duplicate_mng(
            target_dict: dict, duplicate, mode: str = duplicated, workgroups: dict = wgs
        ):
            if mode == "merge":
                target_dict[duplicate[0]] += "||" + duplicate[1]
            elif mode == "rename":
                # get workgroup uuid
                if checker.check_is_uuid(k.split(":")[1]):
                    k_uuid = k.split(":")[1]
                else:
                    k_uuid = k.split(":")[2]
                # match with workgroups owners
                if k_uuid in workgroups:
                    repl = workgroups.get(k_uuid)
                else:
                    repl = k_uuid[:5]
                target_dict["{} ({})".format(duplicate[0], repl)] = duplicate[1]
            else:
                pass
            return

        # -- SEARCH TAGS -------------
        # output dicts structure
        tags_as_dicts = {
            "actions": {},
            "catalogs": {},
            "contacts": {},
            "data-sources": {},
            "formats": {},
            "inspires": {},
            "keywords": {},
            "licenses": {},
            "owners": {},
            "providers": {},
            "shares": {},
            "srs": {},
            "types": {},
        }

        # parsing tags and storing each one in a dict
        for k, v in sorted(tags.items()):
            if k.startswith("action"):
                tags_as_dicts.get("actions")[v] = k
                continue
            elif k.startswith("catalog"):
                if v in tags_as_dicts.get("catalogs") and duplicated != "ignore":
                    _duplicate_mng(tags_as_dicts.get("catalogs"), (v, k))
                else:
                    logging.debug(
                        "Duplicated catalog name: {}. Last catalog is retained.".format(
                            v
                        )
                    )
                    tags_as_dicts.get("catalogs")[v] = k
                continue
            elif k.startswith("contact"):
                if v in tags_as_dicts.get("contacts") and duplicated != "ignore":
                    _duplicate_mng(tags_as_dicts.get("contacts"), (v, k))
                else:
                    logging.debug(
                        "Duplicated contact name: {}. Last contact is retained.".format(
                            v
                        )
                    )
                    tags_as_dicts.get("contacts")[v] = k
                continue
            elif k.startswith("coordinate-system"):
                tags_as_dicts.get("srs")[v] = k
                continue
            elif k.startswith("data-source"):
                if v in tags_as_dicts.get("data-sources") and duplicated != "ignore":
                    _duplicate_mng(tags_as_dicts.get("data-sources"), (v, k))
                else:
                    logging.debug(
                        "Duplicated data-source name: {}. Last data-source is retained.".format(
                            v
                        )
                    )
                    tags_as_dicts.get("data-sources")[v] = k
                continue
            elif k.startswith("format"):
                tags_as_dicts.get("formats")[v] = k
                continue
            elif k.startswith("keyword:in"):
                tags_as_dicts.get("inspires")[v] = k
                continue
            elif k.startswith("keyword:is"):
                tags_as_dicts.get("keywords")[v] = k
                continue
            elif k.startswith("license"):
                if v in tags_as_dicts.get("licenses") and duplicated != "ignore":
                    _duplicate_mng(tags_as_dicts.get("licenses"), (v, k))
                else:
                    logging.debug(
                        "Duplicated license name: {}. Last license is retained.".format(
                            v
                        )
                    )
                    tags_as_dicts.get("licenses")[v] = k
                continue
            elif k.startswith("owner"):
                tags_as_dicts.get("owners")[v] = k
                continue
            elif k.startswith("provider"):
                # providers are particular bcause its value is always null.
                tags_as_dicts.get("providers")[k.split(":")[1]] = k
                continue
            elif k.startswith("share"):
                tags_as_dicts.get("shares")[v] = k
                continue
            elif k.startswith("type"):
                tags_as_dicts.get("types")[v] = k
                continue
            # ignored tags
            else:
                logging.debug("A tag has been ignored during parsing: {}".format(k))

        # -- QUERY TAGS -------------
        # handle share case
        if prev_query.get("_shares"):
            prev_query.get("_tags").append(
                "share:{}".format(prev_query.get("_shares")[0])
            )
        else:
            pass
        # output dict struture
        logging.debug(prev_query)
        query_as_dicts = {
            "_tags": {
                "actions": {},
                "catalogs": {},
                "contacts": {},
                "data-sources": {},
                "formats": {},
                "inspires": {},
                "keywords": {},
                "licenses": {},
                "owners": {},
                "providers": {},
                "shares": {},
                "srs": {},
                "types": {},
            },
            "_shares": prev_query.get("_shares"),
            "_terms": prev_query.get("_terms"),
        }

        # parsing and matching tags
        query_tags = query_as_dicts.get("_tags")
        for t in prev_query.get("_tags"):
            if t.startswith("action"):
                query_tags.get("actions")[tags.get(t)] = t
                continue
            elif t.startswith("catalog"):
                if v in query_tags.get("catalogs") and duplicated != "ignore":
                    _duplicate_mng(query_tags.get("catalogs"), (v, k))
                else:
                    logging.debug(
                        "Duplicated catalog name: {}. Last catalog is retained.".format(
                            v
                        )
                    )
                    query_tags.get("catalogs")[tags.get(t)] = t
                continue
            elif t.startswith("contact"):
                if v in query_tags.get("contacts") and duplicated != "ignore":
                    _duplicate_mng(query_tags.get("contacts"), (v, k))
                else:
                    logging.debug(
                        "Duplicated contact name: {}. Last contact is retained.".format(
                            v
                        )
                    )
                    query_tags.get("contacts")[tags.get(t)] = t
                continue
            elif t.startswith("coordinate-system"):
                query_tags.get("srs")[tags.get(t)] = t
                continue
            elif t.startswith("data-source"):
                if v in query_tags.get("data-sources") and duplicated != "ignore":
                    _duplicate_mng(query_tags.get("data-sources"), (v, k))
                else:
                    logging.debug(
                        "Duplicated data-source name: {}. Last data-source is retained.".format(
                            v
                        )
                    )
                    query_tags.get("data-sources")[tags.get(t)] = t
                continue
            elif t.startswith("format"):
                query_tags.get("formats")[tags.get(t)] = t
                continue
            elif t.startswith("keyword:in"):
                query_tags.get("inspires")[tags.get(t)] = t
                continue
            elif t.startswith("keyword:is"):
                query_tags.get("keywords")[tags.get(t)] = t
                continue
            elif t.startswith("license"):
                if v in query_tags.get("licenses") and duplicated != "ignore":
                    _duplicate_mng(query_tags.get("licenses"), (v, k))
                else:
                    logging.debug(
                        "Duplicated license name: {}. Last license is retained.".format(
                            v
                        )
                    )
                    query_tags.get("licenses")[tags.get(t)] = t
                continue
            elif t.startswith("owner"):
                query_tags.get("owners")[tags.get(t)] = t
                continue
            elif t.startswith("provider"):
                # providers are particular bcause its value is always null.
                query_tags.get("providers")[k.split(":")[1]] = k
                continue
            elif t.startswith("share"):
                query_tags.get("shares")[tags.get(t)] = t
                continue
            elif t.startswith("type"):
                query_tags.get("types")[tags.get(t)] = t
                continue
            # ignored tags
            else:
                logging.debug(
                    "A query tag has been ignored during parsing: {}".format(t)
                )

        # return the output
        return tags_as_dicts, query_as_dicts

    # -- SHARES MANAGEMENT ----------------------------------------------------
    def share_extender(self, share: dict, results_filtered: dict) -> dict:
        """Extends a share model with additional informations.

        :param dict share: share returned by API
        :param dict results_filtered: filtered search result
        """
        # add share administration URL
        creator_id = share.get("_creator").get("_tag")[6:]
        share["admin_url"] = "{}/groups/{}/admin/shares/{}".format(
            self.app_url, creator_id, share.get("_id")
        )
        # check if OpenCatalog is activated
        opencat_url = "{}/s/{}/{}".format(
            self.oc_url, share.get("_id"), share.get("urlToken")
        )
        if requests.head(opencat_url):
            share["oc_url"] = opencat_url
        else:
            pass
        # add metadata ids list
        share["mds_ids"] = (i.get("_id") for i in results_filtered)

        return share

    # -- API AUTH ------------------------------------------------------------
    @classmethod
    def credentials_loader(self, in_credentials: str = "client_secrets.json") -> dict:
        """Loads API credentials from a file, JSON or INI.

        :param str in_credentials: path to the credentials file. By default, `./client_secrets.json`

        :rtype: dict
        :returns: a dictionary with credentials (ID, secret, URLs, platform...)

        :Example:

        .. code-block:: python

            api_credentials = IsogeoUtils.credentials_loader("./_auth/client_secrets.json")
            pprint.pprint(api_credentials)
            >>> {
                    'auth_mode': 'group',
                    'client_id': 'python-minimalist-sdk-test-uuid-1a2b3c4d5e6f7g8h9i0j11k12l',
                    'client_secret': 'application-secret-1a2b3c4d5e6f7g8h9i0j11k12l13m14n15o16p17Q18rS',
                    'kind': None,
                    'platform': 'prod',
                    'scopes': ['resources:read'],
                    'staff': None,
                    'type': None,
                    'uri_auth': 'https://id.api.isogeo.com/oauth/authorize',
                    'uri_base': 'https://api.isogeo.com',
                    'uri_redirect': None,
                    'uri_token': 'https://id.api.isogeo.com/oauth/token'
                }


        """
        accepted_extensions = (".ini", ".json")
        in_credentials_path = Path(in_credentials)  # load path

        # checks
        if not in_credentials_path.is_file():
            raise IOError("Credentials file doesn't exist: {}".format(in_credentials))

        if in_credentials_path.suffix not in accepted_extensions:
            raise ValueError(
                "Extension of credentials file must be one of {}".format(
                    accepted_extensions
                )
            )

        # load, check and set
        if in_credentials_path.suffix == ".json":
            with open(in_credentials, "r") as f:
                in_auth = json.loads(f.read())
            # check structure
            heads = ("installed", "web")
            if not set(in_auth).intersection(set(heads)):
                raise ValueError(
                    "Input JSON structure is not as expected."
                    " First key must be one of: {}".format(heads)
                )
            # set
            if "web" in in_auth:
                # json structure for group application
                auth_settings = in_auth.get("web")
                out_auth = {
                    "auth_mode": "group",
                    "client_id": auth_settings.get("client_id"),
                    "client_secret": auth_settings.get("client_secret"),
                    # if not specified, must be a former file then set classic scope
                    "scopes": auth_settings.get("scopes", ["resources:read"]),
                    "uri_auth": auth_settings.get("auth_uri"),
                    "uri_token": auth_settings.get("token_uri"),
                    "uri_base": self.get_url_base_from_url_token(
                        auth_settings.get("token_uri")
                    ),
                    "uri_redirect": None,
                    # below, attributes added from 2019 august in Isogeo Manager
                    "kind": auth_settings.get("kind"),
                    "type": auth_settings.get("isogeo_type"),
                    "staff": auth_settings.get("isogeo_staff"),
                }
            else:
                # assuming in_auth == 'installed'
                auth_settings = in_auth.get("installed")
                out_auth = {
                    "auth_mode": "user",
                    "client_id": auth_settings.get("client_id"),
                    "client_secret": auth_settings.get("client_secret"),
                    # if not specified, must be a former file then set classic scope
                    "scopes": auth_settings.get("scopes", ["resources:read"]),
                    "uri_auth": auth_settings.get("auth_uri"),
                    "uri_token": auth_settings.get("token_uri"),
                    "uri_base": self.get_url_base_from_url_token(
                        auth_settings.get("token_uri")
                    ),
                    "uri_redirect": auth_settings.get("redirect_uris", None),
                    # below, attributes added from 2019 august in Isogeo Manager
                    "kind": auth_settings.get("kind"),
                    "type": auth_settings.get("isogeo_type"),
                    "staff": auth_settings.get("isogeo_staff"),
                }
        else:
            # assuming file is an .ini
            ini_parser = ConfigParser()
            ini_parser.read(in_credentials)
            # check structure
            if "auth" in ini_parser._sections:
                auth_settings = ini_parser["auth"]
            else:
                raise ValueError(
                    "Input INI structure is not as expected."
                    " Section of credentials must be named: auth"
                )
            # set
            out_auth = {
                "auth_mode": auth_settings.get("CLIENT_TYPE"),
                "client_id": auth_settings.get("CLIENT_ID"),
                "client_secret": auth_settings.get("CLIENT_SECRET"),
                "uri_auth": auth_settings.get("URI_AUTH"),
                "uri_token": auth_settings.get("URI_TOKEN"),
                "uri_base": self.get_url_base_from_url_token(
                    auth_settings.get("URI_TOKEN")
                ),
                "uri_redirect": auth_settings.get("URI_REDIRECT"),
            }

        # add guessed platform
        out_auth["platform"] = self.guess_platform_from_url(out_auth.get("uri_base"))

        # method ending
        return out_auth

    # -- HELPERS ---------------------------------------------------------------
    @classmethod
<<<<<<< HEAD
    def hlpr_date_as_datetime(cls, in_date: str) -> datetime:
=======
    def hlpr_datetimes(cls, in_date: str, try_again: bool = 1) -> datetime:
>>>>>>> 768fcc86
        """Helper to handle differnts dates formats.
        See: https://github.com/isogeo/isogeo-api-py-minsdk/issues/85

        :param dict raw_object: metadata dictionary returned by a request.json()
<<<<<<< HEAD
=======
        :param bool try_again: iterations on the method
>>>>>>> 768fcc86

        :returns: a correct datetime object
        :rtype: datetime

        :Example:

        .. code-block:: python

            # for an event date
<<<<<<< HEAD
            event_date = Metadata.hlpr_date_as_datetime("2018-06-04T00:00:00+00:00")
            # for a metadata creation date with 6 digits as milliseconds
            md_date = Metadata.hlpr_date_as_datetime("2019-05-17T13:01:08.559123+00:00")
            # for a metadata creation date with more than 6 digits as milliseconds
            md_date_larger = Metadata.hlpr_date_as_datetime("2019-06-13T16:21:38.1917618+00:00")
=======
            IsogeoUtils.hlpr_datetimes"2018-06-04T00:00:00+00:00")
            >>> 2018-06-04 00:00:00
            # for a metadata creation date with 6 digits as milliseconds
            IsogeoUtils.hlpr_datetimes"2019-05-17T13:01:08.559123+00:00")
            >>> 2019-05-17 13:01:08.559123
            # for a metadata creation date with more than 6 digits as milliseconds
            IsogeoUtils.hlpr_datetimes"2019-06-13T16:21:38.1917618+00:00")
            >>> 2019-06-13 16:21:38.191761
>>>>>>> 768fcc86

        """
        if len(in_date) == 10:
            out_date = datetime.strptime(in_date, _dtm_simple)  # basic dates
<<<<<<< HEAD
=======
        elif len(in_date) == 19:
            out_date = datetime.strptime(
                in_date, _dtm_time
            )  # specification published dates
>>>>>>> 768fcc86
        elif len(in_date) == 25:
            out_date = datetime.strptime(
                in_date, _dtm_data
            )  # events datetimes (=dates)
<<<<<<< HEAD
        elif len(in_date) == 32 and "." in in_date:
=======
        elif len(in_date) > 25 and len(in_date) <= 32 and "." in in_date:
>>>>>>> 768fcc86
            out_date = datetime.strptime(
                in_date, _dtm_metadata
            )  # metadata timestamps with 6 milliseconds
        elif len(in_date) >= 32 and "." in in_date:
            milliseconds = re.search(_regex_milliseconds, in_date)
<<<<<<< HEAD
            return cls.hlpr_date_as_datetime(
                in_date.replace(milliseconds.group(1), milliseconds.group(1)[:6])
            )
        else:
            raise TypeError(
                "This format of timestamps is not recognized: {}.Try by yourself!".format(
                    in_date
                )
            )
=======
            return cls.hlpr_datetimes(
                in_date.replace(milliseconds.group(1), milliseconds.group(1)[:6])
            )
        else:
            if try_again and len(in_date) >= 10:
                logger.warning(
                    "Format of timestamp not recognized: {} ({})."
                    " Trying again with only the 10 first characters: {}".format(
                        in_date, len(in_date), in_date[:10]
                    )
                )
                return cls.hlpr_datetimes(in_date[:10], try_again=0)
            else:
                logger.error(
                    "Format of timestamp not recognized: {} ({}). Formatting failed."
                )
                out_date = None
>>>>>>> 768fcc86

        return out_date


# #############################################################################
# ##### Stand alone program ########
# ##################################
if __name__ == "__main__":
    """Standalone execution."""
    utils = IsogeoUtils()<|MERGE_RESOLUTION|>--- conflicted
+++ resolved
@@ -57,14 +57,11 @@
 _dtm_data = "%Y-%m-%dT%H:%M:%S+00:00"  # 2018-06-04T00:00:00+00:00
 
 """
-<<<<<<< HEAD
-=======
     For timestamps about metadata subresource (specifications...): `2018-06-04T00:00:00` with basic time.
 """
 _dtm_time = "%Y-%m-%dT%H:%M:%S"  # 2018-06-04T00:00:00+00:00
 
 """
->>>>>>> 768fcc86
     For simple date. Used to add new events.
 """
 _dtm_simple = "%Y-%m-%d"  # 2018-06-04
@@ -942,19 +939,12 @@
 
     # -- HELPERS ---------------------------------------------------------------
     @classmethod
-<<<<<<< HEAD
-    def hlpr_date_as_datetime(cls, in_date: str) -> datetime:
-=======
     def hlpr_datetimes(cls, in_date: str, try_again: bool = 1) -> datetime:
->>>>>>> 768fcc86
         """Helper to handle differnts dates formats.
         See: https://github.com/isogeo/isogeo-api-py-minsdk/issues/85
 
         :param dict raw_object: metadata dictionary returned by a request.json()
-<<<<<<< HEAD
-=======
         :param bool try_again: iterations on the method
->>>>>>> 768fcc86
 
         :returns: a correct datetime object
         :rtype: datetime
@@ -964,13 +954,6 @@
         .. code-block:: python
 
             # for an event date
-<<<<<<< HEAD
-            event_date = Metadata.hlpr_date_as_datetime("2018-06-04T00:00:00+00:00")
-            # for a metadata creation date with 6 digits as milliseconds
-            md_date = Metadata.hlpr_date_as_datetime("2019-05-17T13:01:08.559123+00:00")
-            # for a metadata creation date with more than 6 digits as milliseconds
-            md_date_larger = Metadata.hlpr_date_as_datetime("2019-06-13T16:21:38.1917618+00:00")
-=======
             IsogeoUtils.hlpr_datetimes"2018-06-04T00:00:00+00:00")
             >>> 2018-06-04 00:00:00
             # for a metadata creation date with 6 digits as milliseconds
@@ -979,43 +962,24 @@
             # for a metadata creation date with more than 6 digits as milliseconds
             IsogeoUtils.hlpr_datetimes"2019-06-13T16:21:38.1917618+00:00")
             >>> 2019-06-13 16:21:38.191761
->>>>>>> 768fcc86
 
         """
         if len(in_date) == 10:
             out_date = datetime.strptime(in_date, _dtm_simple)  # basic dates
-<<<<<<< HEAD
-=======
         elif len(in_date) == 19:
             out_date = datetime.strptime(
                 in_date, _dtm_time
             )  # specification published dates
->>>>>>> 768fcc86
         elif len(in_date) == 25:
             out_date = datetime.strptime(
                 in_date, _dtm_data
             )  # events datetimes (=dates)
-<<<<<<< HEAD
-        elif len(in_date) == 32 and "." in in_date:
-=======
         elif len(in_date) > 25 and len(in_date) <= 32 and "." in in_date:
->>>>>>> 768fcc86
             out_date = datetime.strptime(
                 in_date, _dtm_metadata
             )  # metadata timestamps with 6 milliseconds
         elif len(in_date) >= 32 and "." in in_date:
             milliseconds = re.search(_regex_milliseconds, in_date)
-<<<<<<< HEAD
-            return cls.hlpr_date_as_datetime(
-                in_date.replace(milliseconds.group(1), milliseconds.group(1)[:6])
-            )
-        else:
-            raise TypeError(
-                "This format of timestamps is not recognized: {}.Try by yourself!".format(
-                    in_date
-                )
-            )
-=======
             return cls.hlpr_datetimes(
                 in_date.replace(milliseconds.group(1), milliseconds.group(1)[:6])
             )
@@ -1033,7 +997,6 @@
                     "Format of timestamp not recognized: {} ({}). Formatting failed."
                 )
                 out_date = None
->>>>>>> 768fcc86
 
         return out_date
 
