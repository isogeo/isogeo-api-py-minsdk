--- conflicted
+++ resolved
@@ -779,34 +779,6 @@
         # return the output
         return tags_as_dicts, query_as_dicts
 
-<<<<<<< HEAD
-=======
-    # -- SHARES MANAGEMENT ----------------------------------------------------
-    def share_extender(self, share: dict, results_filtered: dict) -> dict:
-        """Extends a share model with additional informations.
-
-        :param dict share: share returned by API
-        :param dict results_filtered: filtered search result
-        """
-        # add share administration URL
-        creator_id = share.get("_creator").get("_tag")[6:]
-        share["admin_url"] = "{}/groups/{}/admin/shares/{}".format(
-            self.app_url, creator_id, share.get("_id")
-        )
-        # check if OpenCatalog is activated
-        opencat_url = "{}/s/{}/{}".format(
-            self.oc_url, share.get("_id"), share.get("urlToken")
-        )
-        if requests.head(opencat_url):
-            share["oc_url"] = opencat_url
-        else:
-            pass
-        # add metadata ids list
-        share["mds_ids"] = (i.get("_id") for i in results_filtered)
-
-        return share
-
->>>>>>> f5466d12
     # -- API AUTH ------------------------------------------------------------
     @classmethod
     def credentials_loader(self, in_credentials: str = "client_secrets.json") -> dict:
