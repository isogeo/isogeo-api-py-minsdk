{
    "_meta": {
        "hash": {
<<<<<<< HEAD
            "sha256": "b9c4452c54f40ca32865347dbc97c00ada4cfe823f3d826ca182fef04d691031"
=======
            "sha256": "15c3c5b5adf740abbbea91bb4c3725f4da12b17804e4a2dc8a8f7d816f0d368a"
>>>>>>> a5a54c09
        },
        "pipfile-spec": 6,
        "requires": {
            "python_version": "3.7"
        },
        "sources": [
            {
                "name": "pypi",
                "url": "https://pypi.org/simple",
                "verify_ssl": true
            }
        ]
    },
    "default": {
        "certifi": {
            "hashes": [
                "sha256:046832c04d4e752f37383b628bc601a7ea7211496b4638f6514d0e5b9acc4939",
                "sha256:945e3ba63a0b9f577b1395204e13c3a231f9bc0223888be653286534e5873695"
            ],
            "version": "==2019.6.16"
        },
        "chardet": {
            "hashes": [
                "sha256:84ab92ed1c4d4f16916e05906b6b75a6c0fb5db821cc65e70cbd64a3e2a5eaae",
                "sha256:fc323ffcaeaed0e0a02bf4d117757b98aed530d9ed4531e3e15460124c106691"
            ],
            "version": "==3.0.4"
        },
        "idna": {
            "hashes": [
                "sha256:c357b3f628cf53ae2c4c05627ecc484553142ca23264e593d327bcde5e9c3407",
                "sha256:ea8b7f6188e6fa117537c3df7da9fc686d485087abf6ac197f9c46432f7e4a3c"
            ],
            "version": "==2.8"
        },
        "oauthlib": {
            "hashes": [
                "sha256:bee41cc35fcca6e988463cacc3bcb8a96224f470ca547e697b604cc697b2f889",
                "sha256:df884cd6cbe20e32633f1db1072e9356f53638e4361bef4e8b03c9127c9328ea"
            ],
            "version": "==3.1.0"
        },
        "requests": {
            "hashes": [
                "sha256:11e007a8a2aa0323f5a921e9e6a2d7e4e67d9877e85773fba9ba6419025cbeb4",
                "sha256:9cf5292fcd0f598c671cfc1e0d7d1a7f13bb8085e9a590f48c010551dc6c4b31"
            ],
            "index": "pypi",
            "version": "==2.22.0"
        },
        "requests-oauthlib": {
            "hashes": [
                "sha256:bd6533330e8748e94bf0b214775fed487d309b8b8fe823dc45641ebcd9a32f57",
                "sha256:d3ed0c8f2e3bbc6b344fa63d6f933745ab394469da38db16bdddb461c7e25140"
            ],
            "index": "pypi",
            "version": "==1.2.0"
        },
        "urllib3": {
            "hashes": [
                "sha256:b246607a25ac80bedac05c6f282e3cdaf3afb65420fd024ac94435cabe6e18d1",
                "sha256:dbe59173209418ae49d485b87d1681aefa36252ee85884c31346debd19463232"
            ],
            "version": "==1.25.3"
        }
    },
    "develop": {
        "alabaster": {
            "hashes": [
                "sha256:446438bdcca0e05bd45ea2de1668c1d9b032e1a9154c2c259092d77031ddd359",
                "sha256:a661d72d58e6ea8a57f7a86e37d86716863ee5e92788398526d58b26a4e4dc02"
            ],
            "version": "==0.7.12"
        },
        "appdirs": {
            "hashes": [
                "sha256:9e5896d1372858f8dd3344faf4e5014d21849c756c8d5701f78f8a103b372d92",
                "sha256:d8b24664561d0d34ddfaec54636d502d7cea6e29c3eaf68f3df6180863e2166e"
            ],
            "version": "==1.4.3"
        },
        "aspy.yaml": {
            "hashes": [
                "sha256:463372c043f70160a9ec950c3f1e4c3a82db5fca01d334b6bc89c7164d744bdc",
                "sha256:e7c742382eff2caed61f87a39d13f99109088e5e93f04d76eb8d4b28aa143f45"
            ],
            "version": "==1.3.0"
        },
        "astroid": {
            "hashes": [
                "sha256:6560e1e1749f68c64a4b5dee4e091fce798d2f0d84ebe638cf0e0585a343acf4",
                "sha256:b65db1bbaac9f9f4d190199bb8680af6f6f84fd3769a5ea883df8a91fe68b4c4"
            ],
            "version": "==2.2.5"
        },
        "atomicwrites": {
            "hashes": [
                "sha256:03472c30eb2c5d1ba9227e4c2ca66ab8287fbfbbda3888aa93dc2e28fc6811b4",
                "sha256:75a9445bac02d8d058d5e1fe689654ba5a6556a1dfd8ce6ec55a0ed79866cfa6"
            ],
            "version": "==1.3.0"
        },
        "attrs": {
            "hashes": [
                "sha256:69c0dbf2ed392de1cb5ec704444b08a5ef81680a61cb899dc08127123af36a79",
                "sha256:f0b870f674851ecbfbbbd364d6b5cbdff9dcedbc7f3f5e18a6891057f21fe399"
            ],
            "version": "==19.1.0"
        },
        "babel": {
            "hashes": [
                "sha256:af92e6106cb7c55286b25b38ad7695f8b4efb36a90ba483d7f7a6628c46158ab",
                "sha256:e86135ae101e31e2c8ec20a4e0c5220f4eed12487d5cf3f78be7e98d3a57fc28"
            ],
            "version": "==2.7.0"
        },
        "black": {
            "hashes": [
                "sha256:09a9dcb7c46ed496a9850b76e4e825d6049ecd38b611f1224857a79bd985a8cf",
                "sha256:68950ffd4d9169716bcb8719a56c07a2f4485354fec061cdd5910aa07369731c"
            ],
            "index": "pypi",
            "version": "==19.3b0"
        },
        "bleach": {
            "hashes": [
                "sha256:213336e49e102af26d9cde77dd2d0397afabc5a6bf2fed985dc35b5d1e285a16",
                "sha256:3fdf7f77adcf649c9911387df51254b813185e32b2c6619f690b593a617e19fa"
            ],
            "version": "==3.1.0"
        },
        "certifi": {
            "hashes": [
                "sha256:046832c04d4e752f37383b628bc601a7ea7211496b4638f6514d0e5b9acc4939",
                "sha256:945e3ba63a0b9f577b1395204e13c3a231f9bc0223888be653286534e5873695"
            ],
            "version": "==2019.6.16"
        },
        "cfgv": {
            "hashes": [
                "sha256:edb387943b665bf9c434f717bf630fa78aecd53d5900d2e05da6ad6048553144",
                "sha256:fbd93c9ab0a523bf7daec408f3be2ed99a980e20b2d19b50fc184ca6b820d289"
            ],
            "version": "==2.0.1"
        },
        "chardet": {
            "hashes": [
                "sha256:84ab92ed1c4d4f16916e05906b6b75a6c0fb5db821cc65e70cbd64a3e2a5eaae",
                "sha256:fc323ffcaeaed0e0a02bf4d117757b98aed530d9ed4531e3e15460124c106691"
            ],
            "version": "==3.0.4"
        },
        "click": {
            "hashes": [
                "sha256:2335065e6395b9e67ca716de5f7526736bfa6ceead690adf616d925bdc622b13",
                "sha256:5b94b49521f6456670fdb30cd82a4eca9412788a93fa6dd6df72c94d5a8ff2d7"
            ],
            "version": "==7.0"
        },
        "codecov": {
            "hashes": [
                "sha256:8ed8b7c6791010d359baed66f84f061bba5bd41174bf324c31311e8737602788",
                "sha256:ae00d68e18d8a20e9c3288ba3875ae03db3a8e892115bf9b83ef20507732bed4"
            ],
            "index": "pypi",
            "version": "==2.0.15"
        },
        "colorama": {
            "hashes": [
                "sha256:05eed71e2e327246ad6b38c540c4a3117230b19679b875190486ddd2d721422d",
                "sha256:f8ac84de7840f5b9c4e3347b3c1eaa50f7e49c2b07596221daec5edaabbd7c48"
            ],
            "markers": "sys_platform == 'win32'",
            "version": "==0.4.1"
        },
        "coverage": {
            "hashes": [
                "sha256:08907593569fe59baca0bf152c43f3863201efb6113ecb38ce7e97ce339805a6",
                "sha256:0be0f1ed45fc0c185cfd4ecc19a1d6532d72f86a2bac9de7e24541febad72650",
                "sha256:141f08ed3c4b1847015e2cd62ec06d35e67a3ac185c26f7635f4406b90afa9c5",
                "sha256:19e4df788a0581238e9390c85a7a09af39c7b539b29f25c89209e6c3e371270d",
                "sha256:23cc09ed395b03424d1ae30dcc292615c1372bfba7141eb85e11e50efaa6b351",
                "sha256:245388cda02af78276b479f299bbf3783ef0a6a6273037d7c60dc73b8d8d7755",
                "sha256:331cb5115673a20fb131dadd22f5bcaf7677ef758741312bee4937d71a14b2ef",
                "sha256:386e2e4090f0bc5df274e720105c342263423e77ee8826002dcffe0c9533dbca",
                "sha256:3a794ce50daee01c74a494919d5ebdc23d58873747fa0e288318728533a3e1ca",
                "sha256:60851187677b24c6085248f0a0b9b98d49cba7ecc7ec60ba6b9d2e5574ac1ee9",
                "sha256:63a9a5fc43b58735f65ed63d2cf43508f462dc49857da70b8980ad78d41d52fc",
                "sha256:6b62544bb68106e3f00b21c8930e83e584fdca005d4fffd29bb39fb3ffa03cb5",
                "sha256:6ba744056423ef8d450cf627289166da65903885272055fb4b5e113137cfa14f",
                "sha256:7494b0b0274c5072bddbfd5b4a6c6f18fbbe1ab1d22a41e99cd2d00c8f96ecfe",
                "sha256:826f32b9547c8091679ff292a82aca9c7b9650f9fda3e2ca6bf2ac905b7ce888",
                "sha256:93715dffbcd0678057f947f496484e906bf9509f5c1c38fc9ba3922893cda5f5",
                "sha256:9a334d6c83dfeadae576b4d633a71620d40d1c379129d587faa42ee3e2a85cce",
                "sha256:af7ed8a8aa6957aac47b4268631fa1df984643f07ef00acd374e456364b373f5",
                "sha256:bf0a7aed7f5521c7ca67febd57db473af4762b9622254291fbcbb8cd0ba5e33e",
                "sha256:bf1ef9eb901113a9805287e090452c05547578eaab1b62e4ad456fcc049a9b7e",
                "sha256:c0afd27bc0e307a1ffc04ca5ec010a290e49e3afbe841c5cafc5c5a80ecd81c9",
                "sha256:dd579709a87092c6dbee09d1b7cfa81831040705ffa12a1b248935274aee0437",
                "sha256:df6712284b2e44a065097846488f66840445eb987eb81b3cc6e4149e7b6982e1",
                "sha256:e07d9f1a23e9e93ab5c62902833bf3e4b1f65502927379148b6622686223125c",
                "sha256:e2ede7c1d45e65e209d6093b762e98e8318ddeff95317d07a27a2140b80cfd24",
                "sha256:e4ef9c164eb55123c62411f5936b5c2e521b12356037b6e1c2617cef45523d47",
                "sha256:eca2b7343524e7ba246cab8ff00cab47a2d6d54ada3b02772e908a45675722e2",
                "sha256:eee64c616adeff7db37cc37da4180a3a5b6177f5c46b187894e633f088fb5b28",
                "sha256:ef824cad1f980d27f26166f86856efe11eff9912c4fed97d3804820d43fa550c",
                "sha256:efc89291bd5a08855829a3c522df16d856455297cf35ae827a37edac45f466a7",
                "sha256:fa964bae817babece5aa2e8c1af841bebb6d0b9add8e637548809d040443fee0",
                "sha256:ff37757e068ae606659c28c3bd0d923f9d29a85de79bf25b2b34b148473b5025"
            ],
            "version": "==4.5.4"
        },
        "docutils": {
            "hashes": [
                "sha256:6c4f696463b79f1fb8ba0c594b63840ebd41f059e92b31957c46b74a4599b6d0",
                "sha256:9e4d7ecfc600058e07ba661411a2b7de2fd0fafa17d1a7f7361cd47b1175c827",
                "sha256:a2aeea129088da402665e92e0b25b04b073c04b2dce4ab65caaa38b7ce2e1a99"
            ],
            "version": "==0.15.2"
        },
        "entrypoints": {
            "hashes": [
                "sha256:589f874b313739ad35be6e0cd7efde2a4e9b6fea91edcc34e58ecbb8dbe56d19",
                "sha256:c70dd71abe5a8c85e55e12c19bd91ccfeec11a6e99044204511f9ed547d48451"
            ],
            "version": "==0.3"
        },
        "flake8": {
            "hashes": [
                "sha256:19241c1cbc971b9962473e4438a2ca19749a7dd002dd1a946eaba171b4114548",
                "sha256:8e9dfa3cecb2400b3738a42c54c3043e821682b9c840b0448c0503f781130696"
            ],
            "index": "pypi",
            "version": "==3.7.8"
        },
        "identify": {
            "hashes": [
                "sha256:9aba2d08a82aa8e6f58810d4887ed3cf103a1befeb1eaf632d9c6fd2d6642542",
                "sha256:b50ffad180b3a93b33a58b42597ef22493240d406ba07cc5058daf70f44b8d7c"
            ],
            "version": "==1.4.6"
        },
        "idna": {
            "hashes": [
                "sha256:c357b3f628cf53ae2c4c05627ecc484553142ca23264e593d327bcde5e9c3407",
                "sha256:ea8b7f6188e6fa117537c3df7da9fc686d485087abf6ac197f9c46432f7e4a3c"
            ],
            "version": "==2.8"
        },
        "imagesize": {
            "hashes": [
                "sha256:3f349de3eb99145973fefb7dbe38554414e5c30abd0c8e4b970a7c9d09f3a1d8",
                "sha256:f3832918bc3c66617f92e35f5d70729187676313caa60c187eb0f28b8fe5e3b5"
            ],
            "version": "==1.1.0"
        },
        "importlib-metadata": {
            "hashes": [
                "sha256:23d3d873e008a513952355379d93cbcab874c58f4f034ff657c7a87422fa64e8",
                "sha256:80d2de76188eabfbfcf27e6a37342c2827801e59c4cc14b0371c56fed43820e3"
            ],
            "version": "==0.19"
        },
        "importlib-resources": {
            "hashes": [
                "sha256:6e2783b2538bd5a14678284a3962b0660c715e5a0f10243fd5e00a4b5974f50b",
                "sha256:d3279fd0f6f847cced9f7acc19bd3e5df54d34f93a2e7bb5f238f81545787078"
            ],
            "markers": "python_version < '3.7'",
            "version": "==1.0.2"
        },
        "isogeo-pysdk": {
            "editable": true,
            "path": "."
        },
        "isort": {
            "hashes": [
                "sha256:54da7e92468955c4fceacd0c86bd0ec997b0e1ee80d97f67c35a78b719dccab1",
                "sha256:6e811fcb295968434526407adb8796944f1988c5b65e8139058f2014cbe100fd"
            ],
            "version": "==4.3.21"
        },
        "jinja2": {
            "hashes": [
                "sha256:065c4f02ebe7f7cf559e49ee5a95fb800a9e4528727aec6f24402a5374c65013",
                "sha256:14dd6caf1527abb21f08f86c784eac40853ba93edb79552aa1e4b8aef1b61c7b"
            ],
            "version": "==2.10.1"
        },
        "lazy-object-proxy": {
            "hashes": [
                "sha256:159a745e61422217881c4de71f9eafd9d703b93af95618635849fe469a283661",
                "sha256:23f63c0821cc96a23332e45dfaa83266feff8adc72b9bcaef86c202af765244f",
                "sha256:3b11be575475db2e8a6e11215f5aa95b9ec14de658628776e10d96fa0b4dac13",
                "sha256:3f447aff8bc61ca8b42b73304f6a44fa0d915487de144652816f950a3f1ab821",
                "sha256:4ba73f6089cd9b9478bc0a4fa807b47dbdb8fad1d8f31a0f0a5dbf26a4527a71",
                "sha256:4f53eadd9932055eac465bd3ca1bd610e4d7141e1278012bd1f28646aebc1d0e",
                "sha256:64483bd7154580158ea90de5b8e5e6fc29a16a9b4db24f10193f0c1ae3f9d1ea",
                "sha256:6f72d42b0d04bfee2397aa1862262654b56922c20a9bb66bb76b6f0e5e4f9229",
                "sha256:7c7f1ec07b227bdc561299fa2328e85000f90179a2f44ea30579d38e037cb3d4",
                "sha256:7c8b1ba1e15c10b13cad4171cfa77f5bb5ec2580abc5a353907780805ebe158e",
                "sha256:8559b94b823f85342e10d3d9ca4ba5478168e1ac5658a8a2f18c991ba9c52c20",
                "sha256:a262c7dfb046f00e12a2bdd1bafaed2408114a89ac414b0af8755c696eb3fc16",
                "sha256:acce4e3267610c4fdb6632b3886fe3f2f7dd641158a843cf6b6a68e4ce81477b",
                "sha256:be089bb6b83fac7f29d357b2dc4cf2b8eb8d98fe9d9ff89f9ea6012970a853c7",
                "sha256:bfab710d859c779f273cc48fb86af38d6e9210f38287df0069a63e40b45a2f5c",
                "sha256:c10d29019927301d524a22ced72706380de7cfc50f767217485a912b4c8bd82a",
                "sha256:dd6e2b598849b3d7aee2295ac765a578879830fb8966f70be8cd472e6069932e",
                "sha256:e408f1eacc0a68fed0c08da45f31d0ebb38079f043328dce69ff133b95c29dc1"
            ],
            "version": "==1.4.1"
        },
        "markupsafe": {
            "hashes": [
                "sha256:00bc623926325b26bb9605ae9eae8a215691f33cae5df11ca5424f06f2d1f473",
                "sha256:09027a7803a62ca78792ad89403b1b7a73a01c8cb65909cd876f7fcebd79b161",
                "sha256:09c4b7f37d6c648cb13f9230d847adf22f8171b1ccc4d5682398e77f40309235",
                "sha256:1027c282dad077d0bae18be6794e6b6b8c91d58ed8a8d89a89d59693b9131db5",
                "sha256:24982cc2533820871eba85ba648cd53d8623687ff11cbb805be4ff7b4c971aff",
                "sha256:29872e92839765e546828bb7754a68c418d927cd064fd4708fab9fe9c8bb116b",
                "sha256:43a55c2930bbc139570ac2452adf3d70cdbb3cfe5912c71cdce1c2c6bbd9c5d1",
                "sha256:46c99d2de99945ec5cb54f23c8cd5689f6d7177305ebff350a58ce5f8de1669e",
                "sha256:500d4957e52ddc3351cabf489e79c91c17f6e0899158447047588650b5e69183",
                "sha256:535f6fc4d397c1563d08b88e485c3496cf5784e927af890fb3c3aac7f933ec66",
                "sha256:62fe6c95e3ec8a7fad637b7f3d372c15ec1caa01ab47926cfdf7a75b40e0eac1",
                "sha256:6dd73240d2af64df90aa7c4e7481e23825ea70af4b4922f8ede5b9e35f78a3b1",
                "sha256:717ba8fe3ae9cc0006d7c451f0bb265ee07739daf76355d06366154ee68d221e",
                "sha256:79855e1c5b8da654cf486b830bd42c06e8780cea587384cf6545b7d9ac013a0b",
                "sha256:7c1699dfe0cf8ff607dbdcc1e9b9af1755371f92a68f706051cc8c37d447c905",
                "sha256:88e5fcfb52ee7b911e8bb6d6aa2fd21fbecc674eadd44118a9cc3863f938e735",
                "sha256:8defac2f2ccd6805ebf65f5eeb132adcf2ab57aa11fdf4c0dd5169a004710e7d",
                "sha256:98c7086708b163d425c67c7a91bad6e466bb99d797aa64f965e9d25c12111a5e",
                "sha256:9add70b36c5666a2ed02b43b335fe19002ee5235efd4b8a89bfcf9005bebac0d",
                "sha256:9bf40443012702a1d2070043cb6291650a0841ece432556f784f004937f0f32c",
                "sha256:ade5e387d2ad0d7ebf59146cc00c8044acbd863725f887353a10df825fc8ae21",
                "sha256:b00c1de48212e4cc9603895652c5c410df699856a2853135b3967591e4beebc2",
                "sha256:b1282f8c00509d99fef04d8ba936b156d419be841854fe901d8ae224c59f0be5",
                "sha256:b2051432115498d3562c084a49bba65d97cf251f5a331c64a12ee7e04dacc51b",
                "sha256:ba59edeaa2fc6114428f1637ffff42da1e311e29382d81b339c1817d37ec93c6",
                "sha256:c8716a48d94b06bb3b2524c2b77e055fb313aeb4ea620c8dd03a105574ba704f",
                "sha256:cd5df75523866410809ca100dc9681e301e3c27567cf498077e8551b6d20e42f",
                "sha256:e249096428b3ae81b08327a63a485ad0878de3fb939049038579ac0ef61e17e7"
            ],
            "version": "==1.1.1"
        },
        "mccabe": {
            "hashes": [
                "sha256:ab8a6258860da4b6677da4bd2fe5dc2c659cff31b3ee4f7f5d64e79735b80d42",
                "sha256:dd8d182285a0fe56bace7f45b5e7d1a6ebcbf524e8f3bd87eb0f125271b8831f"
            ],
            "version": "==0.6.1"
        },
        "more-itertools": {
            "hashes": [
                "sha256:409cd48d4db7052af495b09dec721011634af3753ae1ef92d2b32f73a745f832",
                "sha256:92b8c4b06dac4f0611c0729b2f2ede52b2e1bac1ab48f089c7ddc12e26bb60c4"
            ],
            "version": "==7.2.0"
        },
        "nodeenv": {
            "hashes": [
                "sha256:ad8259494cf1c9034539f6cced78a1da4840a4b157e23640bc4a0c0546b0cb7a"
            ],
            "version": "==1.3.3"
        },
        "oauthlib": {
            "hashes": [
                "sha256:bee41cc35fcca6e988463cacc3bcb8a96224f470ca547e697b604cc697b2f889",
                "sha256:df884cd6cbe20e32633f1db1072e9356f53638e4361bef4e8b03c9127c9328ea"
            ],
            "version": "==3.1.0"
        },
        "packaging": {
            "hashes": [
                "sha256:a7ac867b97fdc07ee80a8058fe4435ccd274ecc3b0ed61d852d7d53055528cf9",
                "sha256:c491ca87294da7cc01902edbe30a5bc6c4c28172b5138ab4e4aa1b9d7bfaeafe"
            ],
            "version": "==19.1"
        },
        "pkginfo": {
            "hashes": [
                "sha256:7424f2c8511c186cd5424bbf31045b77435b37a8d604990b79d4e70d741148bb",
                "sha256:a6d9e40ca61ad3ebd0b72fbadd4fba16e4c0e4df0428c041e01e06eb6ee71f32"
            ],
            "version": "==1.5.0.1"
        },
        "pluggy": {
            "hashes": [
                "sha256:0825a152ac059776623854c1543d65a4ad408eb3d33ee114dff91e57ec6ae6fc",
                "sha256:b9817417e95936bf75d85d3f8767f7df6cdde751fc40aed3bb3074cbcb77757c"
            ],
            "version": "==0.12.0"
        },
        "pre-commit": {
            "hashes": [
                "sha256:704d9c48d7efb5bd36dcf8e8c3529fa95689b4f8b5c80b3fceab235ee2394ba1",
                "sha256:8615bff705a56684462f9f0e8e1a22f3476bcdda0f204e77f70fbddb330ffeb4"
            ],
            "index": "pypi",
            "version": "==1.18.0"
        },
        "py": {
            "hashes": [
                "sha256:64f65755aee5b381cea27766a3a147c3f15b9b6b9ac88676de66ba2ae36793fa",
                "sha256:dc639b046a6e2cff5bbe40194ad65936d6ba360b52b3c3fe1d08a82dd50b5e53"
            ],
            "version": "==1.8.0"
        },
        "pycodestyle": {
            "hashes": [
                "sha256:95a2219d12372f05704562a14ec30bc76b05a5b297b21a5dfe3f6fac3491ae56",
                "sha256:e40a936c9a450ad81df37f549d676d127b1b66000a6c500caa2b085bc0ca976c"
            ],
            "index": "pypi",
            "version": "==2.5.0"
        },
        "pyflakes": {
            "hashes": [
                "sha256:17dbeb2e3f4d772725c777fabc446d5634d1038f234e77343108ce445ea69ce0",
                "sha256:d976835886f8c5b31d47970ed689944a0262b5f3afa00a5a7b4dc81e5449f8a2"
            ],
            "version": "==2.1.1"
        },
        "pygments": {
            "hashes": [
                "sha256:71e430bc85c88a430f000ac1d9b331d2407f681d6f6aec95e8bcfbc3df5b0127",
                "sha256:881c4c157e45f30af185c1ffe8d549d48ac9127433f2c380c24b84572ad66297"
            ],
            "version": "==2.4.2"
        },
        "pylint": {
            "hashes": [
                "sha256:5d77031694a5fb97ea95e828c8d10fc770a1df6eb3906067aaed42201a8a6a09",
                "sha256:723e3db49555abaf9bf79dc474c6b9e2935ad82230b10c1138a71ea41ac0fff1"
            ],
            "index": "pypi",
            "version": "==2.3.1"
        },
        "pyparsing": {
            "hashes": [
                "sha256:6f98a7b9397e206d78cc01df10131398f1c8b8510a2f4d97d9abd82e1aacdd80",
                "sha256:d9338df12903bbf5d65a0e4e87c2161968b10d2e489652bb47001d82a9b028b4"
            ],
            "version": "==2.4.2"
        },
        "pytest": {
            "hashes": [
                "sha256:6ef6d06de77ce2961156013e9dff62f1b2688aa04d0dc244299fe7d67e09370d",
                "sha256:a736fed91c12681a7b34617c8fcefe39ea04599ca72c608751c31d89579a3f77"
            ],
            "index": "pypi",
            "version": "==5.0.1"
        },
        "pytest-cov": {
            "hashes": [
                "sha256:2b097cde81a302e1047331b48cadacf23577e431b61e9c6f49a1170bbe3d3da6",
                "sha256:e00ea4fdde970725482f1f35630d12f074e121a23801aabf2ae154ec6bdd343a"
            ],
            "index": "pypi",
            "version": "==2.7.1"
        },
        "pytest-random-order": {
            "hashes": [
                "sha256:6b2159342a4c8c10855bc4fc6d65ee890fc614cb2b4ff688979b008a82a0ff52",
                "sha256:72279a7f823969e18b10e438950f58330d17e0fcffb57cbd7929770cd687ecb2"
            ],
            "index": "pypi",
            "version": "==1.0.4"
        },
        "python-dateutil": {
            "hashes": [
                "sha256:7e6584c74aeed623791615e26efd690f29817a27c73085b78e4bad02493df2fb",
                "sha256:c89805f6f4d64db21ed966fda138f8a5ed7a4fdbc1a8ee329ce1b74e3c74da9e"
            ],
            "index": "pypi",
            "version": "==2.8.0"
        },
        "python-dotenv": {
            "hashes": [
                "sha256:debd928b49dbc2bf68040566f55cdb3252458036464806f4094487244e2a4093",
                "sha256:f157d71d5fec9d4bd5f51c82746b6344dffa680ee85217c123f4a0c8117c4544"
            ],
            "index": "pypi",
            "version": "==0.10.3"
        },
        "pytz": {
            "hashes": [
                "sha256:26c0b32e437e54a18161324a2fca3c4b9846b74a8dccddd843113109e1116b32",
                "sha256:c894d57500a4cd2d5c71114aaab77dbab5eabd9022308ce5ac9bb93a60a6f0c7"
            ],
            "version": "==2019.2"
        },
        "pyyaml": {
            "hashes": [
                "sha256:0113bc0ec2ad727182326b61326afa3d1d8280ae1122493553fd6f4397f33df9",
                "sha256:01adf0b6c6f61bd11af6e10ca52b7d4057dd0be0343eb9283c878cf3af56aee4",
                "sha256:5124373960b0b3f4aa7df1707e63e9f109b5263eca5976c66e08b1c552d4eaf8",
                "sha256:5ca4f10adbddae56d824b2c09668e91219bb178a1eee1faa56af6f99f11bf696",
                "sha256:7907be34ffa3c5a32b60b95f4d95ea25361c951383a894fec31be7252b2b6f34",
                "sha256:7ec9b2a4ed5cad025c2278a1e6a19c011c80a3caaac804fd2d329e9cc2c287c9",
                "sha256:87ae4c829bb25b9fe99cf71fbb2140c448f534e24c998cc60f39ae4f94396a73",
                "sha256:9de9919becc9cc2ff03637872a440195ac4241c80536632fffeb6a1e25a74299",
                "sha256:a5a85b10e450c66b49f98846937e8cfca1db3127a9d5d1e31ca45c3d0bef4c5b",
                "sha256:b0997827b4f6a7c286c01c5f60384d218dca4ed7d9efa945c3e1aa623d5709ae",
                "sha256:b631ef96d3222e62861443cc89d6563ba3eeb816eeb96b2629345ab795e53681",
                "sha256:bf47c0607522fdbca6c9e817a6e81b08491de50f3766a7a0e6a5be7905961b41",
                "sha256:f81025eddd0327c7d4cfe9b62cf33190e1e736cc6e97502b3ec425f574b3e7a8"
            ],
            "version": "==5.1.2"
        },
        "readme-renderer": {
            "hashes": [
                "sha256:bb16f55b259f27f75f640acf5e00cf897845a8b3e4731b5c1a436e4b8529202f",
                "sha256:c8532b79afc0375a85f10433eca157d6b50f7d6990f337fa498c96cd4bfc203d"
            ],
            "version": "==24.0"
        },
        "requests": {
            "hashes": [
                "sha256:11e007a8a2aa0323f5a921e9e6a2d7e4e67d9877e85773fba9ba6419025cbeb4",
                "sha256:9cf5292fcd0f598c671cfc1e0d7d1a7f13bb8085e9a590f48c010551dc6c4b31"
            ],
            "index": "pypi",
            "version": "==2.22.0"
        },
        "requests-oauthlib": {
            "hashes": [
                "sha256:bd6533330e8748e94bf0b214775fed487d309b8b8fe823dc45641ebcd9a32f57",
                "sha256:d3ed0c8f2e3bbc6b344fa63d6f933745ab394469da38db16bdddb461c7e25140"
            ],
            "index": "pypi",
            "version": "==1.2.0"
        },
        "requests-toolbelt": {
            "hashes": [
                "sha256:380606e1d10dc85c3bd47bf5a6095f815ec007be7a8b69c878507068df059e6f",
                "sha256:968089d4584ad4ad7c171454f0a5c6dac23971e9472521ea3b6d49d610aa6fc0"
            ],
            "version": "==0.9.1"
        },
        "six": {
            "hashes": [
                "sha256:3350809f0555b11f552448330d0b52d5f24c91a322ea4a15ef22629740f3761c",
                "sha256:d16a0141ec1a18405cd4ce8b4613101da75da0e9a7aec5bdd4fa804d0e0eba73"
            ],
            "version": "==1.12.0"
        },
        "snowballstemmer": {
            "hashes": [
                "sha256:9f3b9ffe0809d174f7047e121431acf99c89a7040f0ca84f94ba53a498e6d0c9"
            ],
            "version": "==1.9.0"
        },
        "sphinx": {
            "hashes": [
                "sha256:22538e1bbe62b407cf5a8aabe1bb15848aa66bb79559f42f5202bbce6b757a69",
                "sha256:f9a79e746b87921cabc3baa375199c6076d1270cee53915dbd24fdbeaaacc427"
            ],
            "index": "pypi",
            "version": "==2.1.2"
        },
        "sphinxcontrib-applehelp": {
            "hashes": [
                "sha256:edaa0ab2b2bc74403149cb0209d6775c96de797dfd5b5e2a71981309efab3897",
                "sha256:fb8dee85af95e5c30c91f10e7eb3c8967308518e0f7488a2828ef7bc191d0d5d"
            ],
            "version": "==1.0.1"
        },
        "sphinxcontrib-devhelp": {
            "hashes": [
                "sha256:6c64b077937330a9128a4da74586e8c2130262f014689b4b89e2d08ee7294a34",
                "sha256:9512ecb00a2b0821a146736b39f7aeb90759834b07e81e8cc23a9c70bacb9981"
            ],
            "version": "==1.0.1"
        },
        "sphinxcontrib-htmlhelp": {
            "hashes": [
                "sha256:4670f99f8951bd78cd4ad2ab962f798f5618b17675c35c5ac3b2132a14ea8422",
                "sha256:d4fd39a65a625c9df86d7fa8a2d9f3cd8299a3a4b15db63b50aac9e161d8eff7"
            ],
            "version": "==1.0.2"
        },
        "sphinxcontrib-jsmath": {
            "hashes": [
                "sha256:2ec2eaebfb78f3f2078e73666b1415417a116cc848b72e5172e596c871103178",
                "sha256:a9925e4a4587247ed2191a22df5f6970656cb8ca2bd6284309578f2153e0c4b8"
            ],
            "version": "==1.0.1"
        },
        "sphinxcontrib-qthelp": {
            "hashes": [
                "sha256:513049b93031beb1f57d4daea74068a4feb77aa5630f856fcff2e50de14e9a20",
                "sha256:79465ce11ae5694ff165becda529a600c754f4bc459778778c7017374d4d406f"
            ],
            "version": "==1.0.2"
        },
        "sphinxcontrib-serializinghtml": {
            "hashes": [
                "sha256:c0efb33f8052c04fd7a26c0a07f1678e8512e0faec19f4aa8f2473a8b81d5227",
                "sha256:db6615af393650bf1151a6cd39120c29abaf93cc60db8c48eb2dddbfdc3a9768"
            ],
            "version": "==1.1.3"
        },
        "toml": {
            "hashes": [
                "sha256:229f81c57791a41d65e399fc06bf0848bab550a9dfd5ed66df18ce5f05e73d5c",
                "sha256:235682dd292d5899d361a811df37e04a8828a5b1da3115886b73cf81ebc9100e"
            ],
            "version": "==0.10.0"
        },
        "tqdm": {
            "hashes": [
                "sha256:1dc82f87a8726602fa7177a091b5e8691d6523138a8f7acd08e58088f51e389f",
                "sha256:47220a4f2aeebbc74b0ab317584264ea44c745e1fd5ff316b675cd0aff8afad8"
            ],
            "version": "==4.33.0"
        },
        "twine": {
            "hashes": [
                "sha256:0fb0bfa3df4f62076cab5def36b1a71a2e4acb4d1fa5c97475b048117b1a6446",
                "sha256:d6c29c933ecfc74e9b1d9fa13aa1f87c5d5770e119f5a4ce032092f0ff5b14dc"
            ],
            "index": "pypi",
            "version": "==1.13.0"
        },
        "typed-ast": {
            "hashes": [
                "sha256:18511a0b3e7922276346bcb47e2ef9f38fb90fd31cb9223eed42c85d1312344e",
                "sha256:262c247a82d005e43b5b7f69aff746370538e176131c32dda9cb0f324d27141e",
                "sha256:2b907eb046d049bcd9892e3076c7a6456c93a25bebfe554e931620c90e6a25b0",
                "sha256:354c16e5babd09f5cb0ee000d54cfa38401d8b8891eefa878ac772f827181a3c",
                "sha256:4e0b70c6fc4d010f8107726af5fd37921b666f5b31d9331f0bd24ad9a088e631",
                "sha256:630968c5cdee51a11c05a30453f8cd65e0cc1d2ad0d9192819df9978984529f4",
                "sha256:66480f95b8167c9c5c5c87f32cf437d585937970f3fc24386f313a4c97b44e34",
                "sha256:71211d26ffd12d63a83e079ff258ac9d56a1376a25bc80b1cdcdf601b855b90b",
                "sha256:95bd11af7eafc16e829af2d3df510cecfd4387f6453355188342c3e79a2ec87a",
                "sha256:bc6c7d3fa1325a0c6613512a093bc2a2a15aeec350451cbdf9e1d4bffe3e3233",
                "sha256:cc34a6f5b426748a507dd5d1de4c1978f2eb5626d51326e43280941206c209e1",
                "sha256:d755f03c1e4a51e9b24d899561fec4ccaf51f210d52abdf8c07ee2849b212a36",
                "sha256:d7c45933b1bdfaf9f36c579671fec15d25b06c8398f113dab64c18ed1adda01d",
                "sha256:d896919306dd0aa22d0132f62a1b78d11aaf4c9fc5b3410d3c666b818191630a",
                "sha256:ffde2fbfad571af120fcbfbbc61c72469e72f550d676c3342492a9dfdefb8f12"
            ],
            "markers": "implementation_name == 'cpython'",
            "version": "==1.4.0"
        },
        "urllib3": {
            "hashes": [
                "sha256:b246607a25ac80bedac05c6f282e3cdaf3afb65420fd024ac94435cabe6e18d1",
                "sha256:dbe59173209418ae49d485b87d1681aefa36252ee85884c31346debd19463232"
            ],
            "version": "==1.25.3"
        },
        "virtualenv": {
            "hashes": [
                "sha256:6cb2e4c18d22dbbe283d0a0c31bb7d90771a606b2cb3415323eea008eaee6a9d",
                "sha256:909fe0d3f7c9151b2df0a2cb53e55bdb7b0d61469353ff7a49fd47b0f0ab9285"
            ],
            "version": "==16.7.2"
        },
        "wcwidth": {
            "hashes": [
                "sha256:3df37372226d6e63e1b1e1eda15c594bca98a22d33a23832a90998faa96bc65e",
                "sha256:f4ebe71925af7b40a864553f761ed559b43544f8f71746c2d756c7fe788ade7c"
            ],
            "version": "==0.1.7"
        },
        "webencodings": {
            "hashes": [
                "sha256:a0af1213f3c2226497a97e2b3aa01a7e4bee4f403f95be16fc9acd2947514a78",
                "sha256:b36a1c245f2d304965eb4e0a82848379241dc04b865afcc4aab16748587e1923"
            ],
            "version": "==0.5.1"
        },
        "wheel": {
            "hashes": [
                "sha256:5e79117472686ac0c4aef5bad5172ea73a1c2d1646b808c35926bd26bdfb0c08",
                "sha256:62fcfa03d45b5b722539ccbc07b190e4bfff4bb9e3a4d470dd9f6a0981002565"
            ],
            "index": "pypi",
            "version": "==0.33.4"
        },
        "wrapt": {
            "hashes": [
                "sha256:565a021fd19419476b9362b05eeaa094178de64f8361e44468f9e9d7843901e1"
            ],
            "version": "==1.11.2"
        },
        "zipp": {
            "hashes": [
                "sha256:4970c3758f4e89a7857a973b1e2a5d75bcdc47794442f2e2dd4fe8e0466e809a",
                "sha256:8a5712cfd3bb4248015eb3b0b3c54a5f6ee3f2425963ef2a0125b8bc40aafaec"
            ],
            "version": "==0.5.2"
        }
    }
}<|MERGE_RESOLUTION|>--- conflicted
+++ resolved
@@ -1,11 +1,7 @@
 {
     "_meta": {
         "hash": {
-<<<<<<< HEAD
-            "sha256": "b9c4452c54f40ca32865347dbc97c00ada4cfe823f3d826ca182fef04d691031"
-=======
             "sha256": "15c3c5b5adf740abbbea91bb4c3725f4da12b17804e4a2dc8a8f7d816f0d368a"
->>>>>>> a5a54c09
         },
         "pipfile-spec": 6,
         "requires": {
