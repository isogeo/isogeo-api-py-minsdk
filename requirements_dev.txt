--- conflicted
+++ resolved
@@ -16,13 +16,8 @@
 
 # Lint and formatting
 # -----------------------
-<<<<<<< HEAD
-black==20.8b1
-flake8==3.8.*
-=======
 black==21.7b0
 flake8==3.9.*
->>>>>>> c043f9f4
 pre-commit==2.13.*
 
 # Tests
